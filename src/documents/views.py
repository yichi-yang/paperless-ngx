--- conflicted
+++ resolved
@@ -404,6 +404,8 @@
             os.utime(f.name, times=(t, t))
             temp_filename = f.name
 
+        task_id = str(uuid.uuid4())
+
         async_task("documents.tasks.consume_file",
                    temp_filename,
                    override_filename=doc_name,
@@ -411,24 +413,10 @@
                    override_correspondent_id=correspondent_id,
                    override_document_type_id=document_type_id,
                    override_tag_ids=tag_ids,
+                   task_id=task_id,
                    task_name=os.path.basename(doc_name)[:100])
 
-<<<<<<< HEAD
         return Response("OK")
-=======
-            task_id = str(uuid.uuid4())
-
-            async_task("documents.tasks.consume_file",
-                       f.name,
-                       override_filename=doc_name,
-                       override_title=title,
-                       override_correspondent_id=correspondent_id,
-                       override_document_type_id=document_type_id,
-                       override_tag_ids=tag_ids,
-                       task_id=task_id,
-                       task_name=os.path.basename(doc_name)[:100])
-        return Response({"task_id": task_id})
->>>>>>> 46ea86a6
 
 
 class SelectionDataView(APIView):
