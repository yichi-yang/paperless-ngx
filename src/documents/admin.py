from datetime import datetime, timedelta

from django.conf import settings
from django.contrib import admin, messages
from django.contrib.admin.templatetags.admin_urls import add_preserved_filters
<<<<<<< HEAD
from django.contrib.auth.models import User, Group
from django.http import HttpResponseRedirect
try:
    from django.core.urlresolvers import reverse
except ImportError:
    from django.urls import reverse
from django.templatetags.static import static
from django.utils.html import format_html, format_html_join
from django.utils.http import urlquote
from django.utils.safestring import mark_safe
from django.db import models

from documents.actions import add_tag_to_selected, remove_tag_from_selected, set_correspondent_on_selected, \
    remove_correspondent_from_selected, set_document_type_on_selected, remove_document_type_from_selected, \
    run_document_classifier_on_selected
from .models import Correspondent, Tag, Document, Log, DocumentType
=======
from django.contrib.auth.models import Group, User
from django.db import models
from django.http import HttpResponseRedirect
from django.templatetags.static import static
from django.urls import reverse
from django.utils.html import format_html, format_html_join
from django.utils.http import urlquote
from django.utils.safestring import mark_safe

from documents.actions import (
    add_tag_to_selected,
    remove_correspondent_from_selected,
    remove_tag_from_selected,
    set_correspondent_on_selected
)

from .models import Correspondent, Document, Log, Tag
>>>>>>> a511d34d


class FinancialYearFilter(admin.SimpleListFilter):

    title = "Financial Year"
    parameter_name = "fy"
    _fy_wraps = None

    def _fy_start(self, year):
        """Return date of the start of financial year for the given year."""
        fy_start = "{}-{}".format(str(year), settings.FY_START)
        return datetime.strptime(fy_start, "%Y-%m-%d").date()

    def _fy_end(self, year):
        """Return date of the end of financial year for the given year."""
        fy_end = "{}-{}".format(str(year), settings.FY_END)
        return datetime.strptime(fy_end, "%Y-%m-%d").date()

    def _fy_does_wrap(self):
        """Return whether the financial year spans across two years."""
        if self._fy_wraps is None:
            start = "{}".format(settings.FY_START)
            start = datetime.strptime(start, "%m-%d").date()
            end = "{}".format(settings.FY_END)
            end = datetime.strptime(end, "%m-%d").date()
            self._fy_wraps = end < start

        return self._fy_wraps

    def _determine_fy(self, date):
        """Return a (query, display) financial year tuple of the given date."""
        if self._fy_does_wrap():
            fy_start = self._fy_start(date.year)

            if date.date() >= fy_start:
                query = "{}-{}".format(date.year, date.year + 1)
            else:
                query = "{}-{}".format(date.year - 1, date.year)

            # To keep it simple we use the same string for both
            # query parameter and the display.
            return (query, query)

        else:
            query = "{0}-{0}".format(date.year)
            display = "{}".format(date.year)
            return (query, display)

    def lookups(self, request, model_admin):
        if not settings.FY_START or not settings.FY_END:
            return None

        r = []
        for document in Document.objects.all():
            r.append(self._determine_fy(document.created))

        return sorted(set(r), key=lambda x: x[0], reverse=True)

    def queryset(self, request, queryset):
        if not self.value() or not settings.FY_START or not settings.FY_END:
            return None

        start, end = self.value().split("-")
        return queryset.filter(created__gte=self._fy_start(start),
                               created__lte=self._fy_end(end))


class RecentCorrespondentFilter(admin.RelatedFieldListFilter):

    def __init__(self, *args, **kwargs):
        super().__init__(*args, **kwargs)
        self.title = "correspondent (recent)"

    def field_choices(self, field, request, model_admin):
<<<<<<< HEAD
        lookups = []
        if settings.PAPERLESS_RECENT_CORRESPONDENT_YEARS and settings.PAPERLESS_RECENT_CORRESPONDENT_YEARS > 0:
            date_limit = datetime.now() - timedelta(days=365*settings.PAPERLESS_RECENT_CORRESPONDENT_YEARS)
            for c in Correspondent.objects.filter(documents__created__gte=date_limit).distinct():
                lookups.append((c.id, c.name))
=======

        years = settings.PAPERLESS_RECENT_CORRESPONDENT_YEARS
        days = 365 * years

        lookups = []
        if years and years > 0:
            correspondents = Correspondent.objects.filter(
                documents__created__gte=datetime.now() - timedelta(days=days)
            ).distinct()
            for c in correspondents:
                lookups.append((c.id, c.name))

>>>>>>> a511d34d
        return lookups


class CommonAdmin(admin.ModelAdmin):
    list_per_page = settings.PAPERLESS_LIST_PER_PAGE


class CorrespondentAdmin(CommonAdmin):

<<<<<<< HEAD
    list_display = ("name", "automatic_classification", "document_count", "last_correspondence")
    list_editable = ("automatic_classification",)

    def get_queryset(self, request):
        qs = super(CorrespondentAdmin, self).get_queryset(request)
        qs = qs.annotate(document_count=models.Count("documents"), last_correspondence=models.Max("documents__created"))
        return qs
=======
    list_display = (
        "name",
        "match",
        "matching_algorithm",
        "document_count",
        "last_correspondence"
    )
    list_filter = ("matching_algorithm",)
    list_editable = ("match", "matching_algorithm")
>>>>>>> a511d34d

    def get_queryset(self, request):
        qs = super(CorrespondentAdmin, self).get_queryset(request)
        qs = qs.annotate(
            document_count=models.Count("documents"),
            last_correspondence=models.Max("documents__created")
        )
        return qs

    def document_count(self, obj):
        return obj.document_count
    document_count.admin_order_field = "document_count"

    def last_correspondence(self, obj):
        return obj.last_correspondence
    last_correspondence.admin_order_field = "last_correspondence"


class TagAdmin(CommonAdmin):

    list_display = ("name", "colour", "automatic_classification", "document_count")
    list_filter = ("colour",)
    list_editable = ("colour", "automatic_classification")

    def get_queryset(self, request):
        qs = super(TagAdmin, self).get_queryset(request)
        qs = qs.annotate(document_count=models.Count("documents"))
        return qs

    def get_queryset(self, request):
        qs = super(TagAdmin, self).get_queryset(request)
        qs = qs.annotate(document_count=models.Count("documents"))
        return qs

    def document_count(self, obj):
        return obj.document_count
    document_count.admin_order_field = "document_count"
<<<<<<< HEAD


class DocumentTypeAdmin(CommonAdmin):

    list_display = ("name", "automatic_classification", "document_count")
    list_editable = ("automatic_classification",)

    def get_queryset(self, request):
        qs = super(DocumentTypeAdmin, self).get_queryset(request)
        qs = qs.annotate(document_count=models.Count("documents"))
        return qs

    def document_count(self, obj):
        return obj.document_count
    document_count.admin_order_field = "document_count"
=======
>>>>>>> a511d34d


class DocumentAdmin(CommonAdmin):

    class Media:
        css = {
            "all": ("paperless.css",)

        }

    search_fields = ("correspondent__name", "title", "content", "tags__name")
    readonly_fields = ("added",)
    list_display = ("title", "created", "added", "thumbnail", "correspondent",
<<<<<<< HEAD
                    "tags_", "archive_serial_number", "document_type")
    list_filter = ("document_type", "tags", ('correspondent', RecentCorrespondentFilter), "correspondent", FinancialYearFilter)
=======
                    "tags_")
    list_filter = (
        "tags",
        ("correspondent", RecentCorrespondentFilter),
        "correspondent",
        FinancialYearFilter
    )
>>>>>>> a511d34d

    filter_horizontal = ("tags",)

    ordering = ["-created", "correspondent"]

<<<<<<< HEAD
    actions = [add_tag_to_selected, remove_tag_from_selected, set_correspondent_on_selected, remove_correspondent_from_selected, set_document_type_on_selected, remove_document_type_from_selected, run_document_classifier_on_selected]

    date_hierarchy = 'created'

    document_queue = None
=======
    actions = [
        add_tag_to_selected,
        remove_tag_from_selected,
        set_correspondent_on_selected,
        remove_correspondent_from_selected
    ]

    date_hierarchy = "created"

    def __init__(self, *args, **kwargs):
        super().__init__(*args, **kwargs)
        self.document_queue = []
>>>>>>> a511d34d

    def has_add_permission(self, request):
        return False

    def created_(self, obj):
        return obj.created.date().strftime("%Y-%m-%d")
    created_.short_description = "Created"

    def changelist_view(self, request, extra_context=None):
<<<<<<< HEAD
        response = super().changelist_view(request, extra_context)

        if request.method == 'GET':
=======

        response = super().changelist_view(
            request,
            extra_context=extra_context
        )

        if request.method == "GET":
>>>>>>> a511d34d
            cl = self.get_changelist_instance(request)
            self.document_queue = [doc.id for doc in cl.queryset]

        return response

<<<<<<< HEAD
    def change_view(self, request, object_id=None, form_url='', extra_context=None):
        extra_context = extra_context or {}
        doc = Document.objects.get(id=object_id)
        extra_context['download_url'] = doc.download_url
        extra_context['file_type'] = doc.file_type
        if self.document_queue and object_id and int(object_id) in self.document_queue:
            # There is a queue of documents
            current_index = self.document_queue.index(int(object_id))
            if current_index < len(self.document_queue) - 1:
                # ... and there are still documents in the queue
                extra_context['next_object'] = self.document_queue[current_index + 1]
        return super(DocumentAdmin, self).change_view(
            request, object_id, form_url, extra_context=extra_context,
=======
    def change_view(self, request, object_id=None, form_url='',
                    extra_context=None):

        extra_context = extra_context or {}

        if self.document_queue and object_id:
            if int(object_id) in self.document_queue:
                # There is a queue of documents
                current_index = self.document_queue.index(int(object_id))
                if current_index < len(self.document_queue) - 1:
                    # ... and there are still documents in the queue
                    extra_context["next_object"] = self.document_queue[
                        current_index + 1
                    ]

        return super(DocumentAdmin, self).change_view(
            request,
            object_id,
            form_url,
            extra_context=extra_context,
>>>>>>> a511d34d
        )

    def response_change(self, request, obj):

        # This is mostly copied from ModelAdmin.response_change()
        opts = self.model._meta
        preserved_filters = self.get_preserved_filters(request)

        msg_dict = {
<<<<<<< HEAD
            'name': opts.verbose_name,
            'obj': format_html('<a href="{}">{}</a>', urlquote(request.path), obj),
        }
        if "_saveandeditnext" in request.POST:
            msg = format_html(
                'The {name} "{obj}" was changed successfully. Editing next object.',
                **msg_dict
            )
            self.message_user(request, msg, messages.SUCCESS)
            redirect_url = reverse('admin:%s_%s_change' %
                                   (opts.app_label, opts.model_name),
                                   args=(request.POST['_next_object'],),
                                   current_app=self.admin_site.name)
            redirect_url = add_preserved_filters({'preserved_filters': preserved_filters, 'opts': opts}, redirect_url)
            response = HttpResponseRedirect(redirect_url)
        else:
            response = super().response_change(request, obj)

        return response
=======
            "name": opts.verbose_name,
            "obj": format_html(
                '<a href="{}">{}</a>',
                urlquote(request.path),
                obj
            ),
        }
        if "_saveandeditnext" in request.POST:
            msg = format_html(
                'The {name} "{obj}" was changed successfully. '
                'Editing next object.',
                **msg_dict
            )
            self.message_user(request, msg, messages.SUCCESS)
            redirect_url = reverse(
                "admin:{}_{}_change".format(opts.app_label, opts.model_name),
                args=(request.POST["_next_object"],),
                current_app=self.admin_site.name
            )
            redirect_url = add_preserved_filters(
                {
                    "preserved_filters": preserved_filters,
                    "opts": opts
                },
                redirect_url
            )
            return HttpResponseRedirect(redirect_url)

        return super().response_change(request, obj)
>>>>>>> a511d34d

    @mark_safe
    def thumbnail(self, obj):
        return self._html_tag(
            "a",
            self._html_tag(
                "img",
                src=reverse("fetch", kwargs={"kind": "thumb", "pk": obj.pk}),
                width=180,
                alt="Thumbnail of {}".format(obj.file_name),
                title=obj.file_name
            ),
            href=obj.download_url
        )

    @mark_safe
    def tags_(self, obj):
        r = ""
        for tag in obj.tags.all():
            colour = tag.get_colour_display()
            r += self._html_tag(
                "a",
                tag.slug,
                **{
                    "class": "tag",
                    "style": "background-color: {};".format(colour),
                    "href": "{}?tags__id__exact={}".format(
                        reverse("admin:documents_document_changelist"),
                        tag.pk
                    )
                }
            )
        return r

    @mark_safe
    def document(self, obj):
        # TODO: is this method even used anymore?
        return self._html_tag(
            "a",
            self._html_tag(
                "img",
                src=static("documents/img/{}.png".format(obj.file_type)),
                width=22,
                height=22,
                alt=obj.file_type,
                title=obj.file_name
            ),
            href=obj.download_url
        )

    @staticmethod
    def _html_tag(kind, inside=None, **kwargs):
        attributes = format_html_join(' ', '{}="{}"', kwargs.items())

        if inside is not None:
            return format_html("<{kind} {attributes}>{inside}</{kind}>",
                               kind=kind, attributes=attributes, inside=inside)

        return format_html("<{} {}/>", kind, attributes)


class LogAdmin(CommonAdmin):

    list_display = ("created", "message", "level",)
    list_filter = ("level", "created",)


admin.site.register(Correspondent, CorrespondentAdmin)
admin.site.register(Tag, TagAdmin)
admin.site.register(DocumentType, DocumentTypeAdmin)
admin.site.register(Document, DocumentAdmin)
admin.site.register(Log, LogAdmin)


# Unless we implement multi-user, these default registrations don't make sense.
admin.site.unregister(Group)
admin.site.unregister(User)<|MERGE_RESOLUTION|>--- conflicted
+++ resolved
@@ -3,24 +3,6 @@
 from django.conf import settings
 from django.contrib import admin, messages
 from django.contrib.admin.templatetags.admin_urls import add_preserved_filters
-<<<<<<< HEAD
-from django.contrib.auth.models import User, Group
-from django.http import HttpResponseRedirect
-try:
-    from django.core.urlresolvers import reverse
-except ImportError:
-    from django.urls import reverse
-from django.templatetags.static import static
-from django.utils.html import format_html, format_html_join
-from django.utils.http import urlquote
-from django.utils.safestring import mark_safe
-from django.db import models
-
-from documents.actions import add_tag_to_selected, remove_tag_from_selected, set_correspondent_on_selected, \
-    remove_correspondent_from_selected, set_document_type_on_selected, remove_document_type_from_selected, \
-    run_document_classifier_on_selected
-from .models import Correspondent, Tag, Document, Log, DocumentType
-=======
 from django.contrib.auth.models import Group, User
 from django.db import models
 from django.http import HttpResponseRedirect
@@ -34,11 +16,13 @@
     add_tag_to_selected,
     remove_correspondent_from_selected,
     remove_tag_from_selected,
-    set_correspondent_on_selected
+    set_correspondent_on_selected,
+    set_document_type_on_selected,
+    remove_document_type_from_selected,
+    run_document_classifier_on_selected
 )
 
-from .models import Correspondent, Document, Log, Tag
->>>>>>> a511d34d
+from .models import Correspondent, Document, DocumentType, Log, Tag
 
 
 class FinancialYearFilter(admin.SimpleListFilter):
@@ -113,13 +97,6 @@
         self.title = "correspondent (recent)"
 
     def field_choices(self, field, request, model_admin):
-<<<<<<< HEAD
-        lookups = []
-        if settings.PAPERLESS_RECENT_CORRESPONDENT_YEARS and settings.PAPERLESS_RECENT_CORRESPONDENT_YEARS > 0:
-            date_limit = datetime.now() - timedelta(days=365*settings.PAPERLESS_RECENT_CORRESPONDENT_YEARS)
-            for c in Correspondent.objects.filter(documents__created__gte=date_limit).distinct():
-                lookups.append((c.id, c.name))
-=======
 
         years = settings.PAPERLESS_RECENT_CORRESPONDENT_YEARS
         days = 365 * years
@@ -132,7 +109,6 @@
             for c in correspondents:
                 lookups.append((c.id, c.name))
 
->>>>>>> a511d34d
         return lookups
 
 
@@ -142,25 +118,13 @@
 
 class CorrespondentAdmin(CommonAdmin):
 
-<<<<<<< HEAD
-    list_display = ("name", "automatic_classification", "document_count", "last_correspondence")
-    list_editable = ("automatic_classification",)
-
-    def get_queryset(self, request):
-        qs = super(CorrespondentAdmin, self).get_queryset(request)
-        qs = qs.annotate(document_count=models.Count("documents"), last_correspondence=models.Max("documents__created"))
-        return qs
-=======
     list_display = (
         "name",
-        "match",
-        "matching_algorithm",
+        "automatic_classification",
         "document_count",
         "last_correspondence"
     )
-    list_filter = ("matching_algorithm",)
-    list_editable = ("match", "matching_algorithm")
->>>>>>> a511d34d
+    list_editable = ("automatic_classification")
 
     def get_queryset(self, request):
         qs = super(CorrespondentAdmin, self).get_queryset(request)
@@ -190,15 +154,9 @@
         qs = qs.annotate(document_count=models.Count("documents"))
         return qs
 
-    def get_queryset(self, request):
-        qs = super(TagAdmin, self).get_queryset(request)
-        qs = qs.annotate(document_count=models.Count("documents"))
-        return qs
-
     def document_count(self, obj):
         return obj.document_count
     document_count.admin_order_field = "document_count"
-<<<<<<< HEAD
 
 
 class DocumentTypeAdmin(CommonAdmin):
@@ -214,8 +172,6 @@
     def document_count(self, obj):
         return obj.document_count
     document_count.admin_order_field = "document_count"
-=======
->>>>>>> a511d34d
 
 
 class DocumentAdmin(CommonAdmin):
@@ -223,41 +179,32 @@
     class Media:
         css = {
             "all": ("paperless.css",)
-
         }
 
     search_fields = ("correspondent__name", "title", "content", "tags__name")
     readonly_fields = ("added",)
     list_display = ("title", "created", "added", "thumbnail", "correspondent",
-<<<<<<< HEAD
                     "tags_", "archive_serial_number", "document_type")
-    list_filter = ("document_type", "tags", ('correspondent', RecentCorrespondentFilter), "correspondent", FinancialYearFilter)
-=======
-                    "tags_")
     list_filter = (
+        "document_type",
         "tags",
         ("correspondent", RecentCorrespondentFilter),
         "correspondent",
         FinancialYearFilter
     )
->>>>>>> a511d34d
 
     filter_horizontal = ("tags",)
 
     ordering = ["-created", "correspondent"]
 
-<<<<<<< HEAD
-    actions = [add_tag_to_selected, remove_tag_from_selected, set_correspondent_on_selected, remove_correspondent_from_selected, set_document_type_on_selected, remove_document_type_from_selected, run_document_classifier_on_selected]
-
-    date_hierarchy = 'created'
-
-    document_queue = None
-=======
     actions = [
         add_tag_to_selected,
         remove_tag_from_selected,
         set_correspondent_on_selected,
-        remove_correspondent_from_selected
+        remove_correspondent_from_selected,
+        set_document_type_on_selected,
+        remove_document_type_from_selected,
+        run_document_classifier_on_selected
     ]
 
     date_hierarchy = "created"
@@ -265,7 +212,6 @@
     def __init__(self, *args, **kwargs):
         super().__init__(*args, **kwargs)
         self.document_queue = []
->>>>>>> a511d34d
 
     def has_add_permission(self, request):
         return False
@@ -275,11 +221,6 @@
     created_.short_description = "Created"
 
     def changelist_view(self, request, extra_context=None):
-<<<<<<< HEAD
-        response = super().changelist_view(request, extra_context)
-
-        if request.method == 'GET':
-=======
 
         response = super().changelist_view(
             request,
@@ -287,31 +228,18 @@
         )
 
         if request.method == "GET":
->>>>>>> a511d34d
             cl = self.get_changelist_instance(request)
             self.document_queue = [doc.id for doc in cl.queryset]
 
         return response
 
-<<<<<<< HEAD
-    def change_view(self, request, object_id=None, form_url='', extra_context=None):
+    def change_view(self, request, object_id=None, form_url='',
+                    extra_context=None):
+
         extra_context = extra_context or {}
         doc = Document.objects.get(id=object_id)
         extra_context['download_url'] = doc.download_url
         extra_context['file_type'] = doc.file_type
-        if self.document_queue and object_id and int(object_id) in self.document_queue:
-            # There is a queue of documents
-            current_index = self.document_queue.index(int(object_id))
-            if current_index < len(self.document_queue) - 1:
-                # ... and there are still documents in the queue
-                extra_context['next_object'] = self.document_queue[current_index + 1]
-        return super(DocumentAdmin, self).change_view(
-            request, object_id, form_url, extra_context=extra_context,
-=======
-    def change_view(self, request, object_id=None, form_url='',
-                    extra_context=None):
-
-        extra_context = extra_context or {}
 
         if self.document_queue and object_id:
             if int(object_id) in self.document_queue:
@@ -328,7 +256,6 @@
             object_id,
             form_url,
             extra_context=extra_context,
->>>>>>> a511d34d
         )
 
     def response_change(self, request, obj):
@@ -338,27 +265,6 @@
         preserved_filters = self.get_preserved_filters(request)
 
         msg_dict = {
-<<<<<<< HEAD
-            'name': opts.verbose_name,
-            'obj': format_html('<a href="{}">{}</a>', urlquote(request.path), obj),
-        }
-        if "_saveandeditnext" in request.POST:
-            msg = format_html(
-                'The {name} "{obj}" was changed successfully. Editing next object.',
-                **msg_dict
-            )
-            self.message_user(request, msg, messages.SUCCESS)
-            redirect_url = reverse('admin:%s_%s_change' %
-                                   (opts.app_label, opts.model_name),
-                                   args=(request.POST['_next_object'],),
-                                   current_app=self.admin_site.name)
-            redirect_url = add_preserved_filters({'preserved_filters': preserved_filters, 'opts': opts}, redirect_url)
-            response = HttpResponseRedirect(redirect_url)
-        else:
-            response = super().response_change(request, obj)
-
-        return response
-=======
             "name": opts.verbose_name,
             "obj": format_html(
                 '<a href="{}">{}</a>',
@@ -388,7 +294,6 @@
             return HttpResponseRedirect(redirect_url)
 
         return super().response_change(request, obj)
->>>>>>> a511d34d
 
     @mark_safe
     def thumbnail(self, obj):
