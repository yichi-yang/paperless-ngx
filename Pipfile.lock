{
    "_meta": {
        "hash": {
            "sha256": "f3eaa281038ee70cde11a1bf32573ed51d5e09baae13e2d9a1b082d751d07330"
        },
        "pipfile-spec": 6,
        "requires": {},
        "sources": [
            {
                "name": "pypi",
                "url": "https://pypi.python.org/simple",
                "verify_ssl": true
            },
            {
                "name": "piwheels",
                "url": "https://www.piwheels.org/simple",
                "verify_ssl": true
            }
        ]
    },
    "default": {
        "aioredis": {
            "hashes": [
                "sha256:15f8af30b044c771aee6787e5ec24694c048184c7b9e54c3b60c750a4b93273a",
                "sha256:b61808d7e97b7cd5a92ed574937a079c9387fdadd22bfbfa7ad2fd319ecc26e3"
            ],
            "version": "==1.3.1"
        },
        "amqp": {
            "hashes": [
                "sha256:2c1b13fecc0893e946c65cbd5f36427861cffa4ea2201d8f6fca22e2a373b5e2",
                "sha256:6f0956d2c23d8fa6e7691934d8c3930eadb44972cbbd1a7ae3a520f735d43359"
            ],
            "markers": "python_version >= '3.6'",
            "version": "==5.1.1"
        },
        "anyio": {
            "hashes": [
                "sha256:25ea0d673ae30af41a0c442f81cf3b38c7e79fdc7b60335a4c14e05eb0947421",
                "sha256:fbbe32bd270d2a2ef3ed1c5d45041250284e31fc0a4df4a5a6071842051a51e3"
            ],
            "markers": "python_full_version >= '3.6.2'",
            "version": "==3.6.2"
        },
        "asgiref": {
            "hashes": [
                "sha256:71e68008da809b957b7ee4b43dbccff33d1b23519fb8344e33f049897077afac",
                "sha256:9567dfe7bd8d3c8c892227827c41cce860b368104c3431da67a0c5a65a949506"
            ],
            "markers": "python_version >= '3.7'",
            "version": "==3.6.0"
        },
        "async-timeout": {
            "hashes": [
                "sha256:2163e1640ddb52b7a8c80d0a67a08587e5d245cc9c553a74a847056bc2976b15",
                "sha256:8ca1e4fcf50d07413d66d1a5e416e42cfdf5851c981d679a09851a6853383b3c"
            ],
            "markers": "python_version >= '3.6'",
            "version": "==4.0.2"
        },
        "attrs": {
            "hashes": [
                "sha256:29e95c7f6778868dbd49170f98f8818f78f3dc5e0e37c0b1f474e3561b240836",
                "sha256:c9227bfc2f01993c03f68db37d1d15c9690188323c067c641f1a35ca58185f99"
            ],
            "markers": "python_version >= '3.6'",
            "version": "==22.2.0"
        },
        "autobahn": {
            "hashes": [
                "sha256:43b4e8b1aeaeb20a0cc0a81572e613dc958057c0ab248a7d6b41b2763270f925"
            ],
            "markers": "python_version >= '3.7'",
            "version": "==22.12.1"
        },
        "automat": {
            "hashes": [
                "sha256:c3164f8742b9dc440f3682482d32aaff7bb53f71740dd018533f9de286b64180",
                "sha256:e56beb84edad19dcc11d30e8d9b895f75deeb5ef5e96b84a467066b3b84bb04e"
            ],
            "version": "==22.10.0"
        },
        "backports.zoneinfo": {
            "hashes": [
                "sha256:17746bd546106fa389c51dbea67c8b7c8f0d14b5526a579ca6ccf5ed72c526cf",
                "sha256:1b13e654a55cd45672cb54ed12148cd33628f672548f373963b0bff67b217328",
                "sha256:1c5742112073a563c81f786e77514969acb58649bcdf6cdf0b4ed31a348d4546",
                "sha256:4a0f800587060bf8880f954dbef70de6c11bbe59c673c3d818921f042f9954a6",
                "sha256:5c144945a7752ca544b4b78c8c41544cdfaf9786f25fe5ffb10e838e19a27570",
                "sha256:7b0a64cda4145548fed9efc10322770f929b944ce5cee6c0dfe0c87bf4c0c8c9",
                "sha256:8439c030a11780786a2002261569bdf362264f605dfa4d65090b64b05c9f79a7",
                "sha256:8961c0f32cd0336fb8e8ead11a1f8cd99ec07145ec2931122faaac1c8f7fd987",
                "sha256:89a48c0d158a3cc3f654da4c2de1ceba85263fafb861b98b59040a5086259722",
                "sha256:a76b38c52400b762e48131494ba26be363491ac4f9a04c1b7e92483d169f6582",
                "sha256:da6013fd84a690242c310d77ddb8441a559e9cb3d3d59ebac9aca1a57b2e18bc",
                "sha256:e55b384612d93be96506932a786bbcde5a2db7a9e6a4bb4bffe8b733f5b9036b",
                "sha256:e81b76cace8eda1fca50e345242ba977f9be6ae3945af8d46326d776b4cf78d1",
                "sha256:e8236383a20872c0cdf5a62b554b27538db7fa1bbec52429d8d106effbaeca08",
                "sha256:f04e857b59d9d1ccc39ce2da1021d196e47234873820cbeaad210724b1ee28ac",
                "sha256:fadbfe37f74051d024037f223b8e001611eac868b5c5b06144ef4d8b799862f2"
            ],
            "markers": "python_version < '3.9'",
            "version": "==0.2.1"
        },
        "billiard": {
            "hashes": [
                "sha256:299de5a8da28a783d51b197d496bef4f1595dd023a93a4f59dde1886ae905547",
                "sha256:87103ea78fa6ab4d5c751c4909bcff74617d985de7fa8b672cf8618afd5a875b"
            ],
            "version": "==3.6.4.0"
        },
        "bleach": {
            "hashes": [
                "sha256:085f7f33c15bd408dd9b17a4ad77c577db66d76203e5984b1bd59baeee948b2a",
                "sha256:0d03255c47eb9bd2f26aa9bb7f2107732e7e8fe195ca2f64709fcf3b0a4a085c"
            ],
            "index": "pypi",
            "version": "==5.0.1"
        },
        "celery": {
            "extras": [
                "redis"
            ],
            "hashes": [
                "sha256:138420c020cd58d6707e6257b6beda91fd39af7afde5d36c6334d175302c0e14",
                "sha256:fafbd82934d30f8a004f81e8f7a062e31413a23d444be8ee3326553915958c6d"
            ],
            "index": "pypi",
            "markers": null,
            "version": "==5.2.7"
        },
        "certifi": {
            "hashes": [
                "sha256:35824b4c3a97115964b408844d64aa14db1cc518f6562e8d7261699d1350a9e3",
                "sha256:4ad3232f5e926d6718ec31cfc1fcadfde020920e278684144551c91769c7bc18"
            ],
            "markers": "python_version >= '3.6'",
            "version": "==2022.12.7"
        },
        "cffi": {
            "hashes": [
                "sha256:00a9ed42e88df81ffae7a8ab6d9356b371399b91dbdf0c3cb1e84c03a13aceb5",
                "sha256:03425bdae262c76aad70202debd780501fabeaca237cdfddc008987c0e0f59ef",
                "sha256:04ed324bda3cda42b9b695d51bb7d54b680b9719cfab04227cdd1e04e5de3104",
                "sha256:0e2642fe3142e4cc4af0799748233ad6da94c62a8bec3a6648bf8ee68b1c7426",
                "sha256:173379135477dc8cac4bc58f45db08ab45d228b3363adb7af79436135d028405",
                "sha256:198caafb44239b60e252492445da556afafc7d1e3ab7a1fb3f0584ef6d742375",
                "sha256:1e74c6b51a9ed6589199c787bf5f9875612ca4a8a0785fb2d4a84429badaf22a",
                "sha256:2012c72d854c2d03e45d06ae57f40d78e5770d252f195b93f581acf3ba44496e",
                "sha256:21157295583fe8943475029ed5abdcf71eb3911894724e360acff1d61c1d54bc",
                "sha256:2470043b93ff09bf8fb1d46d1cb756ce6132c54826661a32d4e4d132e1977adf",
                "sha256:285d29981935eb726a4399badae8f0ffdff4f5050eaa6d0cfc3f64b857b77185",
                "sha256:30d78fbc8ebf9c92c9b7823ee18eb92f2e6ef79b45ac84db507f52fbe3ec4497",
                "sha256:320dab6e7cb2eacdf0e658569d2575c4dad258c0fcc794f46215e1e39f90f2c3",
                "sha256:33ab79603146aace82c2427da5ca6e58f2b3f2fb5da893ceac0c42218a40be35",
                "sha256:3548db281cd7d2561c9ad9984681c95f7b0e38881201e157833a2342c30d5e8c",
                "sha256:3799aecf2e17cf585d977b780ce79ff0dc9b78d799fc694221ce814c2c19db83",
                "sha256:39d39875251ca8f612b6f33e6b1195af86d1b3e60086068be9cc053aa4376e21",
                "sha256:3b926aa83d1edb5aa5b427b4053dc420ec295a08e40911296b9eb1b6170f6cca",
                "sha256:3bcde07039e586f91b45c88f8583ea7cf7a0770df3a1649627bf598332cb6984",
                "sha256:3d08afd128ddaa624a48cf2b859afef385b720bb4b43df214f85616922e6a5ac",
                "sha256:3eb6971dcff08619f8d91607cfc726518b6fa2a9eba42856be181c6d0d9515fd",
                "sha256:40f4774f5a9d4f5e344f31a32b5096977b5d48560c5592e2f3d2c4374bd543ee",
                "sha256:4289fc34b2f5316fbb762d75362931e351941fa95fa18789191b33fc4cf9504a",
                "sha256:470c103ae716238bbe698d67ad020e1db9d9dba34fa5a899b5e21577e6d52ed2",
                "sha256:4f2c9f67e9821cad2e5f480bc8d83b8742896f1242dba247911072d4fa94c192",
                "sha256:50a74364d85fd319352182ef59c5c790484a336f6db772c1a9231f1c3ed0cbd7",
                "sha256:54a2db7b78338edd780e7ef7f9f6c442500fb0d41a5a4ea24fff1c929d5af585",
                "sha256:5635bd9cb9731e6d4a1132a498dd34f764034a8ce60cef4f5319c0541159392f",
                "sha256:59c0b02d0a6c384d453fece7566d1c7e6b7bae4fc5874ef2ef46d56776d61c9e",
                "sha256:5d598b938678ebf3c67377cdd45e09d431369c3b1a5b331058c338e201f12b27",
                "sha256:5df2768244d19ab7f60546d0c7c63ce1581f7af8b5de3eb3004b9b6fc8a9f84b",
                "sha256:5ef34d190326c3b1f822a5b7a45f6c4535e2f47ed06fec77d3d799c450b2651e",
                "sha256:6975a3fac6bc83c4a65c9f9fcab9e47019a11d3d2cf7f3c0d03431bf145a941e",
                "sha256:6c9a799e985904922a4d207a94eae35c78ebae90e128f0c4e521ce339396be9d",
                "sha256:70df4e3b545a17496c9b3f41f5115e69a4f2e77e94e1d2a8e1070bc0c38c8a3c",
                "sha256:7473e861101c9e72452f9bf8acb984947aa1661a7704553a9f6e4baa5ba64415",
                "sha256:8102eaf27e1e448db915d08afa8b41d6c7ca7a04b7d73af6514df10a3e74bd82",
                "sha256:87c450779d0914f2861b8526e035c5e6da0a3199d8f1add1a665e1cbc6fc6d02",
                "sha256:8b7ee99e510d7b66cdb6c593f21c043c248537a32e0bedf02e01e9553a172314",
                "sha256:91fc98adde3d7881af9b59ed0294046f3806221863722ba7d8d120c575314325",
                "sha256:94411f22c3985acaec6f83c6df553f2dbe17b698cc7f8ae751ff2237d96b9e3c",
                "sha256:98d85c6a2bef81588d9227dde12db8a7f47f639f4a17c9ae08e773aa9c697bf3",
                "sha256:9ad5db27f9cabae298d151c85cf2bad1d359a1b9c686a275df03385758e2f914",
                "sha256:a0b71b1b8fbf2b96e41c4d990244165e2c9be83d54962a9a1d118fd8657d2045",
                "sha256:a0f100c8912c114ff53e1202d0078b425bee3649ae34d7b070e9697f93c5d52d",
                "sha256:a591fe9e525846e4d154205572a029f653ada1a78b93697f3b5a8f1f2bc055b9",
                "sha256:a5c84c68147988265e60416b57fc83425a78058853509c1b0629c180094904a5",
                "sha256:a66d3508133af6e8548451b25058d5812812ec3798c886bf38ed24a98216fab2",
                "sha256:a8c4917bd7ad33e8eb21e9a5bbba979b49d9a97acb3a803092cbc1133e20343c",
                "sha256:b3bbeb01c2b273cca1e1e0c5df57f12dce9a4dd331b4fa1635b8bec26350bde3",
                "sha256:cba9d6b9a7d64d4bd46167096fc9d2f835e25d7e4c121fb2ddfc6528fb0413b2",
                "sha256:cc4d65aeeaa04136a12677d3dd0b1c0c94dc43abac5860ab33cceb42b801c1e8",
                "sha256:ce4bcc037df4fc5e3d184794f27bdaab018943698f4ca31630bc7f84a7b69c6d",
                "sha256:cec7d9412a9102bdc577382c3929b337320c4c4c4849f2c5cdd14d7368c5562d",
                "sha256:d400bfb9a37b1351253cb402671cea7e89bdecc294e8016a707f6d1d8ac934f9",
                "sha256:d61f4695e6c866a23a21acab0509af1cdfd2c013cf256bbf5b6b5e2695827162",
                "sha256:db0fbb9c62743ce59a9ff687eb5f4afbe77e5e8403d6697f7446e5f609976f76",
                "sha256:dd86c085fae2efd48ac91dd7ccffcfc0571387fe1193d33b6394db7ef31fe2a4",
                "sha256:e00b098126fd45523dd056d2efba6c5a63b71ffe9f2bbe1a4fe1716e1d0c331e",
                "sha256:e229a521186c75c8ad9490854fd8bbdd9a0c9aa3a524326b55be83b54d4e0ad9",
                "sha256:e263d77ee3dd201c3a142934a086a4450861778baaeeb45db4591ef65550b0a6",
                "sha256:ed9cb427ba5504c1dc15ede7d516b84757c3e3d7868ccc85121d9310d27eed0b",
                "sha256:fa6693661a4c91757f4412306191b6dc88c1703f780c8234035eac011922bc01",
                "sha256:fcd131dd944808b5bdb38e6f5b53013c5aa4f334c5cad0c72742f6eba4b73db0"
            ],
            "version": "==1.15.1"
        },
        "channels": {
            "hashes": [
                "sha256:3813b8025bf85509769793aca720e6c3b1c5bde1cb253a961252bf0242b60a26",
                "sha256:a3dc3339cc033e7c2afe083fb3dedf74fc5009815967e317e080e7bfdc92ea26"
            ],
            "index": "pypi",
            "version": "==3.0.5"
        },
        "channels-redis": {
            "hashes": [
                "sha256:78e4a2f2b2a744fe5a87848ec36b5ee49f522c6808cefe6c583663d0d531faa8",
                "sha256:ba7e2ad170f273c372812dd32aaac102d68d4e508172abb1cfda3160b7333890"
            ],
            "index": "pypi",
            "version": "==3.4.1"
        },
        "charset-normalizer": {
            "hashes": [
                "sha256:5a3d016c7c547f69d6f81fb0db9449ce888b418b5b9952cc5e6e66843e9dd845",
                "sha256:83e9a75d1911279afd89352c68b45348559d1fc0506b054b346651b5e7fee29f"
            ],
            "markers": "python_version >= '3.6'",
            "version": "==2.1.1"
        },
        "click": {
            "hashes": [
                "sha256:7682dc8afb30297001674575ea00d1814d808d6a36af415a82bd481d37ba7b8e",
                "sha256:bb4d8133cb15a609f44e8213d9b391b0809795062913b383c62be0ee95b1db48"
            ],
            "markers": "python_version >= '3.7'",
            "version": "==8.1.3"
        },
        "click-didyoumean": {
            "hashes": [
                "sha256:a0713dc7a1de3f06bc0df5a9567ad19ead2d3d5689b434768a6145bff77c0667",
                "sha256:f184f0d851d96b6d29297354ed981b7dd71df7ff500d82fa6d11f0856bee8035"
            ],
            "markers": "python_full_version >= '3.6.2' and python_full_version < '4.0.0'",
            "version": "==0.3.0"
        },
        "click-plugins": {
            "hashes": [
                "sha256:46ab999744a9d831159c3411bb0c79346d94a444df9a3a3742e9ed63645f264b",
                "sha256:5d262006d3222f5057fd81e1623d4443e41dcda5dc815c06b442aa3c02889fc8"
            ],
            "version": "==1.1.1"
        },
        "click-repl": {
            "hashes": [
                "sha256:94b3fbbc9406a236f176e0506524b2937e4b23b6f4c0c0b2a0a83f8a64e9194b",
                "sha256:cd12f68d745bf6151210790540b4cb064c7b13e571bc64b6957d98d120dacfd8"
            ],
            "version": "==0.2.0"
        },
        "coloredlogs": {
            "hashes": [
                "sha256:612ee75c546f53e92e70049c9dbfcc18c935a2b9a53b66085ce9ef6a6e5c0934",
                "sha256:7c991aa71a4577af2f82600d8f8f3a89f936baeaf9b50a9c197da014e5bf16b0"
            ],
            "markers": "python_version >= '2.7' and python_version not in '3.0, 3.1, 3.2, 3.3, 3.4'",
            "version": "==15.0.1"
        },
        "concurrent-log-handler": {
            "hashes": [
                "sha256:9fa2ad61474a137b5642702bd33f21815598aacba1e75139b37ceb2cedda8f9f",
                "sha256:f79c0774d1ad806e326d348ab209ee9cb9c1d0019224372419963ee990e63de1"
            ],
            "index": "pypi",
            "version": "==0.9.20"
        },
        "constantly": {
            "hashes": [
                "sha256:586372eb92059873e29eba4f9dec8381541b4d3834660707faf8ba59146dfc35",
                "sha256:dd2fa9d6b1a51a83f0d7dd76293d734046aa176e384bf6e33b7e44880eb37c5d"
            ],
            "version": "==15.1.0"
        },
        "cryptography": {
            "hashes": [
                "sha256:0297ffc478bdd237f5ca3a7dc96fc0d315670bfa099c04dc3a4a2172008a405a",
                "sha256:10d1f29d6292fc95acb597bacefd5b9e812099d75a6469004fd38ba5471a977f",
                "sha256:16fa61e7481f4b77ef53991075de29fc5bacb582a1244046d2e8b4bb72ef66d0",
                "sha256:194044c6b89a2f9f169df475cc167f6157eb9151cc69af8a2a163481d45cc407",
                "sha256:1db3d807a14931fa317f96435695d9ec386be7b84b618cc61cfa5d08b0ae33d7",
                "sha256:3261725c0ef84e7592597606f6583385fed2a5ec3909f43bc475ade9729a41d6",
                "sha256:3b72c360427889b40f36dc214630e688c2fe03e16c162ef0aa41da7ab1455153",
                "sha256:3e3a2599e640927089f932295a9a247fc40a5bdf69b0484532f530471a382750",
                "sha256:3fc26e22840b77326a764ceb5f02ca2d342305fba08f002a8c1f139540cdfaad",
                "sha256:5067ee7f2bce36b11d0e334abcd1ccf8c541fc0bbdaf57cdd511fdee53e879b6",
                "sha256:52e7bee800ec869b4031093875279f1ff2ed12c1e2f74923e8f49c916afd1d3b",
                "sha256:64760ba5331e3f1794d0bcaabc0d0c39e8c60bf67d09c93dc0e54189dfd7cfe5",
                "sha256:765fa194a0f3372d83005ab83ab35d7c5526c4e22951e46059b8ac678b44fa5a",
                "sha256:79473cf8a5cbc471979bd9378c9f425384980fcf2ab6534b18ed7d0d9843987d",
                "sha256:896dd3a66959d3a5ddcfc140a53391f69ff1e8f25d93f0e2e7830c6de90ceb9d",
                "sha256:89ed49784ba88c221756ff4d4755dbc03b3c8d2c5103f6d6b4f83a0fb1e85294",
                "sha256:ac7e48f7e7261207d750fa7e55eac2d45f720027d5703cd9007e9b37bbb59ac0",
                "sha256:ad7353f6ddf285aeadfaf79e5a6829110106ff8189391704c1d8801aa0bae45a",
                "sha256:b0163a849b6f315bf52815e238bc2b2346604413fa7c1601eea84bcddb5fb9ac",
                "sha256:b6c9b706316d7b5a137c35e14f4103e2115b088c412140fdbd5f87c73284df61",
                "sha256:c2e5856248a416767322c8668ef1845ad46ee62629266f84a8f007a317141013",
                "sha256:ca9f6784ea96b55ff41708b92c3f6aeaebde4c560308e5fbbd3173fbc466e94e",
                "sha256:d1a5bd52d684e49a36582193e0b89ff267704cd4025abefb9e26803adeb3e5fb",
                "sha256:d3971e2749a723e9084dd507584e2a2761f78ad2c638aa31e80bc7a15c9db4f9",
                "sha256:d4ef6cc305394ed669d4d9eebf10d3a101059bdcf2669c366ec1d14e4fb227bd",
                "sha256:d9e69ae01f99abe6ad646947bba8941e896cb3aa805be2597a0400e0764b5818"
            ],
            "index": "pypi",
            "version": "==38.0.1"
        },
        "daphne": {
            "hashes": [
                "sha256:76ffae916ba3aa66b46996c14fa713e46004788167a4873d647544e750e0e99f",
                "sha256:a9af943c79717bc52fe64a3c236ae5d3adccc8b5be19c881b442d2c3db233393"
            ],
            "markers": "python_version >= '3.6'",
            "version": "==3.0.2"
        },
        "dateparser": {
            "hashes": [
                "sha256:107f3cc87a60770e10d111349adc1504224a6b60753a47a64b0ec842ab85b5a9",
                "sha256:ceb159f1b4a9df54ed6209e91298097deafde476037f8611b4cb2b1cb8b31c58"
            ],
            "index": "pypi",
            "version": "==1.1.5"
        },
        "deprecation": {
            "hashes": [
                "sha256:72b3bde64e5d778694b0cf68178aed03d15e15477116add3fb773e581f9518ff",
                "sha256:a10811591210e1fb0e768a8c25517cabeabcba6f0bf96564f8ff45189f90b14a"
            ],
            "version": "==2.1.0"
        },
        "django": {
            "hashes": [
                "sha256:0b223bfa55511f950ff741983d408d78d772351284c75e9f77d2b830b6b4d148",
                "sha256:d38a4e108d2386cb9637da66a82dc8d0733caede4c83c4afdbda78af4214211b"
            ],
            "index": "pypi",
            "version": "==4.1.4"
        },
        "django-celery-results": {
            "hashes": [
                "sha256:75aa51970db5691cbf242c6a0ff50c8cdf419e265cd0e9b772335d06436c4b99",
                "sha256:be91307c02fbbf0dda21993c3001c60edb74595444ccd6ad696552fe3689e85b"
            ],
            "index": "pypi",
            "version": "==2.4.0"
        },
        "django-cors-headers": {
            "hashes": [
                "sha256:37e42883b5f1f2295df6b4bba96eb2417a14a03270cb24b2a07f021cd4487cf4",
                "sha256:f9dc6b4e3f611c3199700b3e5f3398c28757dcd559c2f82932687f3d0443cfdf"
            ],
            "index": "pypi",
            "version": "==3.13.0"
        },
        "django-extensions": {
            "hashes": [
                "sha256:2a4f4d757be2563cd1ff7cfdf2e57468f5f931cc88b23cf82ca75717aae504a4",
                "sha256:421464be390289513f86cb5e18eb43e5dc1de8b4c27ba9faa3b91261b0d67e09"
            ],
            "index": "pypi",
            "version": "==3.2.1"
        },
        "django-filter": {
            "hashes": [
                "sha256:ed429e34760127e3520a67f415bec4c905d4649fbe45d0d6da37e6ff5e0287eb",
                "sha256:ed473b76e84f7e83b2511bb2050c3efb36d135207d0128dfe3ae4b36e3594ba5"
            ],
            "index": "pypi",
            "version": "==22.1"
        },
        "django-guardian": {
            "hashes": [
                "sha256:440ca61358427e575323648b25f8384739e54c38b3d655c81d75e0cd0d61b697",
                "sha256:c58a68ae76922d33e6bdc0e69af1892097838de56e93e78a8361090bcd9f89a0"
            ],
            "index": "pypi",
            "version": "==2.4.0"
        },
        "djangorestframework": {
            "hashes": [
                "sha256:579a333e6256b09489cbe0a067e66abe55c6595d8926be6b99423786334350c8",
                "sha256:eb63f58c9f218e1a7d064d17a70751f528ed4e1d35547fdade9aaf4cd103fd08"
            ],
            "index": "pypi",
            "version": "==3.14.0"
        },
        "djangorestframework-guardian": {
            "hashes": [
                "sha256:1883756452d9bfcc2a51fb4e039a6837a8f6697c756447aa83af085749b59330",
                "sha256:3bd3dd6ea58e1bceca5048faf6f8b1a93bb5dcff30ba5eb91b9a0e190a48a0c7"
            ],
            "index": "pypi",
            "version": "==0.3.0"
        },
        "filelock": {
            "hashes": [
                "sha256:7b319f24340b51f55a2bf7a12ac0755a9b03e718311dac567a0f4f7fabd2f5de",
                "sha256:f58d535af89bb9ad5cd4df046f741f8553a418c01a7856bf0d173bbc9f6bd16d"
            ],
            "index": "pypi",
            "version": "==3.9.0"
        },
        "flower": {
            "hashes": [
                "sha256:46493c7e8d9ca2167e8a46eb97ae8d280997cb40a81993230124d74f0fe40bac",
                "sha256:ae2977cf7343c526cf44def8c7e7173db8dedb8249b91ba4b88cfd18e7a2d486"
            ],
            "index": "pypi",
            "version": "==1.2.0"
        },
        "gunicorn": {
            "hashes": [
                "sha256:9dcc4547dbb1cb284accfb15ab5667a0e5d1881cc443e0677b4882a4067a807e",
                "sha256:e0a968b5ba15f8a328fdfd7ab1fcb5af4470c28aaf7e55df02a99bc13138e6e8"
            ],
            "index": "pypi",
            "version": "==20.1.0"
        },
        "h11": {
            "hashes": [
                "sha256:8f19fbbe99e72420ff35c00b27a34cb9937e902a8b810e2c88300c6f0a3b699d",
                "sha256:e3fe4ac4b851c468cc8363d500db52c2ead036020723024a109d37346efaa761"
            ],
            "markers": "python_version >= '3.7'",
            "version": "==0.14.0"
        },
        "hiredis": {
            "hashes": [
                "sha256:04026461eae67fdefa1949b7332e488224eac9e8f2b5c58c98b54d29af22093e",
                "sha256:04927a4c651a0e9ec11c68e4427d917e44ff101f761cd3b5bc76f86aaa431d27",
                "sha256:07bbf9bdcb82239f319b1f09e8ef4bdfaec50ed7d7ea51a56438f39193271163",
                "sha256:09004096e953d7ebd508cded79f6b21e05dff5d7361771f59269425108e703bc",
                "sha256:0adea425b764a08270820531ec2218d0508f8ae15a448568109ffcae050fee26",
                "sha256:0b39ec237459922c6544d071cdcf92cbb5bc6685a30e7c6d985d8a3e3a75326e",
                "sha256:0d5109337e1db373a892fdcf78eb145ffb6bbd66bb51989ec36117b9f7f9b579",
                "sha256:0f41827028901814c709e744060843c77e78a3aca1e0d6875d2562372fcb405a",
                "sha256:11d119507bb54e81f375e638225a2c057dda748f2b1deef05c2b1a5d42686048",
                "sha256:1233e303645f468e399ec906b6b48ab7cd8391aae2d08daadbb5cad6ace4bd87",
                "sha256:139705ce59d94eef2ceae9fd2ad58710b02aee91e7fa0ccb485665ca0ecbec63",
                "sha256:1f03d4dadd595f7a69a75709bc81902673fa31964c75f93af74feac2f134cc54",
                "sha256:240ce6dc19835971f38caf94b5738092cb1e641f8150a9ef9251b7825506cb05",
                "sha256:294a6697dfa41a8cba4c365dd3715abc54d29a86a40ec6405d677ca853307cfb",
                "sha256:3d55e36715ff06cdc0ab62f9591607c4324297b6b6ce5b58cb9928b3defe30ea",
                "sha256:3dddf681284fe16d047d3ad37415b2e9ccdc6c8986c8062dbe51ab9a358b50a5",
                "sha256:3f5f7e3a4ab824e3de1e1700f05ad76ee465f5f11f5db61c4b297ec29e692b2e",
                "sha256:508999bec4422e646b05c95c598b64bdbef1edf0d2b715450a078ba21b385bcc",
                "sha256:5d2a48c80cf5a338d58aae3c16872f4d452345e18350143b3bf7216d33ba7b99",
                "sha256:5dc7a94bb11096bc4bffd41a3c4f2b958257085c01522aa81140c68b8bf1630a",
                "sha256:65d653df249a2f95673976e4e9dd7ce10de61cfc6e64fa7eeaa6891a9559c581",
                "sha256:7492af15f71f75ee93d2a618ca53fea8be85e7b625e323315169977fae752426",
                "sha256:7f0055f1809b911ab347a25d786deff5e10e9cf083c3c3fd2dd04e8612e8d9db",
                "sha256:807b3096205c7cec861c8803a6738e33ed86c9aae76cac0e19454245a6bbbc0a",
                "sha256:81d6d8e39695f2c37954d1011c0480ef7cf444d4e3ae24bc5e89ee5de360139a",
                "sha256:87c7c10d186f1743a8fd6a971ab6525d60abd5d5d200f31e073cd5e94d7e7a9d",
                "sha256:8b42c0dc927b8d7c0eb59f97e6e34408e53bc489f9f90e66e568f329bff3e443",
                "sha256:a00514362df15af041cc06e97aebabf2895e0a7c42c83c21894be12b84402d79",
                "sha256:a39efc3ade8c1fb27c097fd112baf09d7fd70b8cb10ef1de4da6efbe066d381d",
                "sha256:a4ee8000454ad4486fb9f28b0cab7fa1cd796fc36d639882d0b34109b5b3aec9",
                "sha256:a7928283143a401e72a4fad43ecc85b35c27ae699cf5d54d39e1e72d97460e1d",
                "sha256:adf4dd19d8875ac147bf926c727215a0faf21490b22c053db464e0bf0deb0485",
                "sha256:ae8427a5e9062ba66fc2c62fb19a72276cf12c780e8db2b0956ea909c48acff5",
                "sha256:b4c8b0bc5841e578d5fb32a16e0c305359b987b850a06964bd5a62739d688048",
                "sha256:b84f29971f0ad4adaee391c6364e6f780d5aae7e9226d41964b26b49376071d0",
                "sha256:c39c46d9e44447181cd502a35aad2bb178dbf1b1f86cf4db639d7b9614f837c6",
                "sha256:cb2126603091902767d96bcb74093bd8b14982f41809f85c9b96e519c7e1dc41",
                "sha256:dcef843f8de4e2ff5e35e96ec2a4abbdf403bd0f732ead127bd27e51f38ac298",
                "sha256:e3447d9e074abf0e3cd85aef8131e01ab93f9f0e86654db7ac8a3f73c63706ce",
                "sha256:f52010e0a44e3d8530437e7da38d11fb822acfb0d5b12e9cd5ba655509937ca0",
                "sha256:f8196f739092a78e4f6b1b2172679ed3343c39c61a3e9d722ce6fcf1dac2824a"
            ],
            "index": "pypi",
            "version": "==2.0.0"
        },
        "httptools": {
            "hashes": [
                "sha256:0297822cea9f90a38df29f48e40b42ac3d48a28637368f3ec6d15eebefd182f9",
                "sha256:1af91b3650ce518d226466f30bbba5b6376dbd3ddb1b2be8b0658c6799dd450b",
                "sha256:1f90cd6fd97c9a1b7fe9215e60c3bd97336742a0857f00a4cb31547bc22560c2",
                "sha256:24bb4bb8ac3882f90aa95403a1cb48465de877e2d5298ad6ddcfdebec060787d",
                "sha256:295874861c173f9101960bba332429bb77ed4dcd8cdf5cee9922eb00e4f6bc09",
                "sha256:3625a55886257755cb15194efbf209584754e31d336e09e2ffe0685a76cb4b60",
                "sha256:3a47a34f6015dd52c9eb629c0f5a8a5193e47bf2a12d9a3194d231eaf1bc451a",
                "sha256:3cb8acf8f951363b617a8420768a9f249099b92e703c052f9a51b66342eea89b",
                "sha256:4b098e4bb1174096a93f48f6193e7d9aa7071506a5877da09a783509ca5fff42",
                "sha256:4d9ebac23d2de960726ce45f49d70eb5466725c0087a078866043dad115f850f",
                "sha256:50d4613025f15f4b11f1c54bbed4761c0020f7f921b95143ad6d58c151198142",
                "sha256:5230a99e724a1bdbbf236a1b58d6e8504b912b0552721c7c6b8570925ee0ccde",
                "sha256:54465401dbbec9a6a42cf737627fb0f014d50dc7365a6b6cd57753f151a86ff0",
                "sha256:550059885dc9c19a072ca6d6735739d879be3b5959ec218ba3e013fd2255a11b",
                "sha256:557be7fbf2bfa4a2ec65192c254e151684545ebab45eca5d50477d562c40f986",
                "sha256:5b65be160adcd9de7a7e6413a4966665756e263f0d5ddeffde277ffeee0576a5",
                "sha256:64eba6f168803a7469866a9c9b5263a7463fa8b7a25b35e547492aa7322036b6",
                "sha256:72ad589ba5e4a87e1d404cc1cb1b5780bfcb16e2aec957b88ce15fe879cc08ca",
                "sha256:7d0c1044bce274ec6711f0770fd2d5544fe392591d204c68328e60a46f88843b",
                "sha256:7e5eefc58d20e4c2da82c78d91b2906f1a947ef42bd668db05f4ab4201a99f49",
                "sha256:850fec36c48df5a790aa735417dca8ce7d4b48d59b3ebd6f83e88a8125cde324",
                "sha256:85b392aba273566c3d5596a0a490978c085b79700814fb22bfd537d381dd230c",
                "sha256:8c2a56b6aad7cc8f5551d8e04ff5a319d203f9d870398b94702300de50190f63",
                "sha256:8f470c79061599a126d74385623ff4744c4e0f4a0997a353a44923c0b561ee51",
                "sha256:8ffce9d81c825ac1deaa13bc9694c0562e2840a48ba21cfc9f3b4c922c16f372",
                "sha256:9423a2de923820c7e82e18980b937893f4aa8251c43684fa1772e341f6e06887",
                "sha256:9b571b281a19762adb3f48a7731f6842f920fa71108aff9be49888320ac3e24d",
                "sha256:a04fe458a4597aa559b79c7f48fe3dceabef0f69f562daf5c5e926b153817281",
                "sha256:aa47ffcf70ba6f7848349b8a6f9b481ee0f7637931d91a9860a1838bfc586901",
                "sha256:bede7ee075e54b9a5bde695b4fc8f569f30185891796b2e4e09e2226801d09bd",
                "sha256:c1d2357f791b12d86faced7b5736dea9ef4f5ecdc6c3f253e445ee82da579449",
                "sha256:c6eeefd4435055a8ebb6c5cc36111b8591c192c56a95b45fe2af22d9881eee25",
                "sha256:ca1b7becf7d9d3ccdbb2f038f665c0f4857e08e1d8481cbcc1a86a0afcfb62b2",
                "sha256:e67d4f8734f8054d2c4858570cc4b233bf753f56e85217de4dfb2495904cf02e",
                "sha256:e8a34e4c0ab7b1ca17b8763613783e2458e77938092c18ac919420ab8655c8c1",
                "sha256:e90491a4d77d0cb82e0e7a9cb35d86284c677402e4ce7ba6b448ccc7325c5421",
                "sha256:ef1616b3ba965cd68e6f759eeb5d34fbf596a79e84215eeceebf34ba3f61fdc7",
                "sha256:f222e1e9d3f13b68ff8a835574eda02e67277d51631d69d7cf7f8e07df678c86",
                "sha256:f5e3088f4ed33947e16fd865b8200f9cfae1144f41b64a8cf19b599508e096bc",
                "sha256:f659d7a48401158c59933904040085c200b4be631cb5f23a7d561fbae593ec1f",
                "sha256:fe9c766a0c35b7e3d6b6939393c8dfdd5da3ac5dec7f971ec9134f284c6c36d6"
            ],
            "version": "==0.5.0"
        },
        "humanfriendly": {
            "hashes": [
                "sha256:1697e1a8a8f550fd43c2865cd84542fc175a61dcb779b6fee18cf6b6ccba1477",
                "sha256:6b0b831ce8f15f7300721aa49829fc4e83921a9a301cc7f606be6686a2288ddc"
            ],
            "markers": "python_version >= '2.7' and python_version not in '3.0, 3.1, 3.2, 3.3, 3.4'",
            "version": "==10.0"
        },
        "humanize": {
            "hashes": [
                "sha256:8830ebf2d65d0395c1bd4c79189ad71e023f277c2c7ae00f263124432e6f2ffa",
                "sha256:efb2584565cc86b7ea87a977a15066de34cdedaf341b11c851cfcfd2b964779c"
            ],
            "markers": "python_version >= '3.7'",
            "version": "==4.4.0"
        },
        "hyperlink": {
            "hashes": [
                "sha256:427af957daa58bc909471c6c40f74c5450fa123dd093fc53efd2e91d2705a56b",
                "sha256:e6b14c37ecb73e89c77d78cdb4c2cc8f3fb59a885c5b3f819ff4ed80f25af1b4"
            ],
            "version": "==21.0.0"
        },
        "idna": {
            "hashes": [
                "sha256:814f528e8dead7d329833b91c5faa87d60bf71824cd12a7530b5526063d02cb4",
                "sha256:90b77e79eaa3eba6de819a0c442c0b4ceefc341a7a2ab77d7562bf49f425c5c2"
            ],
            "markers": "python_version >= '3.5'",
            "version": "==3.4"
        },
        "imap-tools": {
            "hashes": [
                "sha256:12844f210b13c522c87c46b4daef37745283f0e857b574756270f9579bd532f8",
                "sha256:dc8684580468a722f9e5c00073eb72ce58cb8c888f391a7eec15f88a9001254f"
            ],
            "index": "pypi",
            "version": "==1.0.0"
        },
        "img2pdf": {
            "hashes": [
                "sha256:8ec898a9646523fd3862b154f3f47cd52609c24cc3e2dc1fb5f0168f0cbe793c"
            ],
            "version": "==0.4.4"
        },
        "importlib-resources": {
            "hashes": [
                "sha256:7d543798b0beca10b6a01ac7cafda9f822c54db9e8376a6bf57e0cbd74d486b6",
                "sha256:e4a96c8cc0339647ff9a5e0550d9f276fc5a01ffa276012b58ec108cfd7b8484"
            ],
            "markers": "python_version < '3.9'",
            "version": "==5.10.2"
        },
        "incremental": {
            "hashes": [
                "sha256:912feeb5e0f7e0188e6f42241d2f450002e11bbc0937c65865045854c24c0bd0",
                "sha256:b864a1f30885ee72c5ac2835a761b8fe8aa9c28b9395cacf27286602688d3e51"
            ],
            "version": "==22.10.0"
        },
        "inotify-simple": {
            "hashes": [
                "sha256:8440ffe49c4ae81a8df57c1ae1eb4b6bfa7acb830099bfb3e305b383005cc128"
            ],
            "markers": "python_version >= '2.7' and python_version not in '3.0, 3.1, 3.2, 3.3'",
            "version": "==1.3.5"
        },
        "inotifyrecursive": {
            "hashes": [
                "sha256:7e5f4a2e1dc2bef0efa3b5f6b339c41fb4599055a2b54909d020e9e932cc8d2f",
                "sha256:a2c450b317693e4538416f90eb1d7858506dafe6b8b885037bd2dd9ae2dafa1e"
            ],
            "index": "pypi",
            "version": "==0.3.5"
        },
        "joblib": {
            "hashes": [
                "sha256:091138ed78f800342968c523bdde947e7a305b8594b910a0fea2ab83c3c6d385",
                "sha256:e1cee4a79e4af22881164f218d4311f60074197fb707e082e803b61f6d137018"
            ],
            "markers": "python_version >= '3.7'",
            "version": "==1.2.0"
        },
        "kombu": {
            "hashes": [
                "sha256:37cee3ee725f94ea8bb173eaab7c1760203ea53bbebae226328600f9d2799610",
                "sha256:8b213b24293d3417bcf0d2f5537b7f756079e3ea232a8386dcc89a59fd2361a4"
            ],
            "markers": "python_version >= '3.7'",
            "version": "==5.2.4"
        },
        "langdetect": {
            "hashes": [
                "sha256:7cbc0746252f19e76f77c0b1690aadf01963be835ef0cd4b56dddf2a8f1dfc2a",
                "sha256:cbc1fef89f8d062739774bd51eda3da3274006b3661d199c2655f6b3f6d605a0"
            ],
            "index": "pypi",
            "version": "==1.0.9"
        },
        "lxml": {
            "hashes": [
                "sha256:01d36c05f4afb8f7c20fd9ed5badca32a2029b93b1750f571ccc0b142531caf7",
                "sha256:04876580c050a8c5341d706dd464ff04fd597095cc8c023252566a8826505726",
                "sha256:05ca3f6abf5cf78fe053da9b1166e062ade3fa5d4f92b4ed688127ea7d7b1d03",
                "sha256:090c6543d3696cbe15b4ac6e175e576bcc3f1ccfbba970061b7300b0c15a2140",
                "sha256:0dc313ef231edf866912e9d8f5a042ddab56c752619e92dfd3a2c277e6a7299a",
                "sha256:0f2b1e0d79180f344ff9f321327b005ca043a50ece8713de61d1cb383fb8ac05",
                "sha256:13598ecfbd2e86ea7ae45ec28a2a54fb87ee9b9fdb0f6d343297d8e548392c03",
                "sha256:16efd54337136e8cd72fb9485c368d91d77a47ee2d42b057564aae201257d419",
                "sha256:1ab8f1f932e8f82355e75dda5413a57612c6ea448069d4fb2e217e9a4bed13d4",
                "sha256:223f4232855ade399bd409331e6ca70fb5578efef22cf4069a6090acc0f53c0e",
                "sha256:2455cfaeb7ac70338b3257f41e21f0724f4b5b0c0e7702da67ee6c3640835b67",
                "sha256:2899456259589aa38bfb018c364d6ae7b53c5c22d8e27d0ec7609c2a1ff78b50",
                "sha256:2a29ba94d065945944016b6b74e538bdb1751a1db6ffb80c9d3c2e40d6fa9894",
                "sha256:2a87fa548561d2f4643c99cd13131acb607ddabb70682dcf1dff5f71f781a4bf",
                "sha256:2e430cd2824f05f2d4f687701144556646bae8f249fd60aa1e4c768ba7018947",
                "sha256:36c3c175d34652a35475a73762b545f4527aec044910a651d2bf50de9c3352b1",
                "sha256:3818b8e2c4b5148567e1b09ce739006acfaa44ce3156f8cbbc11062994b8e8dd",
                "sha256:3ab9fa9d6dc2a7f29d7affdf3edebf6ece6fb28a6d80b14c3b2fb9d39b9322c3",
                "sha256:3efea981d956a6f7173b4659849f55081867cf897e719f57383698af6f618a92",
                "sha256:4c8f293f14abc8fd3e8e01c5bd86e6ed0b6ef71936ded5bf10fe7a5efefbaca3",
                "sha256:5344a43228767f53a9df6e5b253f8cdca7dfc7b7aeae52551958192f56d98457",
                "sha256:58bfa3aa19ca4c0f28c5dde0ff56c520fbac6f0daf4fac66ed4c8d2fb7f22e74",
                "sha256:5b4545b8a40478183ac06c073e81a5ce4cf01bf1734962577cf2bb569a5b3bbf",
                "sha256:5f50a1c177e2fa3ee0667a5ab79fdc6b23086bc8b589d90b93b4bd17eb0e64d1",
                "sha256:63da2ccc0857c311d764e7d3d90f429c252e83b52d1f8f1d1fe55be26827d1f4",
                "sha256:6749649eecd6a9871cae297bffa4ee76f90b4504a2a2ab528d9ebe912b101975",
                "sha256:6804daeb7ef69e7b36f76caddb85cccd63d0c56dedb47555d2fc969e2af6a1a5",
                "sha256:689bb688a1db722485e4610a503e3e9210dcc20c520b45ac8f7533c837be76fe",
                "sha256:699a9af7dffaf67deeae27b2112aa06b41c370d5e7633e0ee0aea2e0b6c211f7",
                "sha256:6b418afe5df18233fc6b6093deb82a32895b6bb0b1155c2cdb05203f583053f1",
                "sha256:76cf573e5a365e790396a5cc2b909812633409306c6531a6877c59061e42c4f2",
                "sha256:7b515674acfdcadb0eb5d00d8a709868173acece5cb0be3dd165950cbfdf5409",
                "sha256:7b770ed79542ed52c519119473898198761d78beb24b107acf3ad65deae61f1f",
                "sha256:7d2278d59425777cfcb19735018d897ca8303abe67cc735f9f97177ceff8027f",
                "sha256:7e91ee82f4199af8c43d8158024cbdff3d931df350252288f0d4ce656df7f3b5",
                "sha256:821b7f59b99551c69c85a6039c65b75f5683bdc63270fec660f75da67469ca24",
                "sha256:822068f85e12a6e292803e112ab876bc03ed1f03dddb80154c395f891ca6b31e",
                "sha256:8340225bd5e7a701c0fa98284c849c9b9fc9238abf53a0ebd90900f25d39a4e4",
                "sha256:85cabf64adec449132e55616e7ca3e1000ab449d1d0f9d7f83146ed5bdcb6d8a",
                "sha256:880bbbcbe2fca64e2f4d8e04db47bcdf504936fa2b33933efd945e1b429bea8c",
                "sha256:8d0b4612b66ff5d62d03bcaa043bb018f74dfea51184e53f067e6fdcba4bd8de",
                "sha256:8e20cb5a47247e383cf4ff523205060991021233ebd6f924bca927fcf25cf86f",
                "sha256:925073b2fe14ab9b87e73f9a5fde6ce6392da430f3004d8b72cc86f746f5163b",
                "sha256:998c7c41910666d2976928c38ea96a70d1aa43be6fe502f21a651e17483a43c5",
                "sha256:9b22c5c66f67ae00c0199f6055705bc3eb3fcb08d03d2ec4059a2b1b25ed48d7",
                "sha256:9f102706d0ca011de571de32c3247c6476b55bb6bc65a20f682f000b07a4852a",
                "sha256:a08cff61517ee26cb56f1e949cca38caabe9ea9fbb4b1e10a805dc39844b7d5c",
                "sha256:a0a336d6d3e8b234a3aae3c674873d8f0e720b76bc1d9416866c41cd9500ffb9",
                "sha256:a35f8b7fa99f90dd2f5dc5a9fa12332642f087a7641289ca6c40d6e1a2637d8e",
                "sha256:a38486985ca49cfa574a507e7a2215c0c780fd1778bb6290c21193b7211702ab",
                "sha256:a5da296eb617d18e497bcf0a5c528f5d3b18dadb3619fbdadf4ed2356ef8d941",
                "sha256:a6e441a86553c310258aca15d1c05903aaf4965b23f3bc2d55f200804e005ee5",
                "sha256:a82d05da00a58b8e4c0008edbc8a4b6ec5a4bc1e2ee0fb6ed157cf634ed7fa45",
                "sha256:ab323679b8b3030000f2be63e22cdeea5b47ee0abd2d6a1dc0c8103ddaa56cd7",
                "sha256:b1f42b6921d0e81b1bcb5e395bc091a70f41c4d4e55ba99c6da2b31626c44892",
                "sha256:b23e19989c355ca854276178a0463951a653309fb8e57ce674497f2d9f208746",
                "sha256:b264171e3143d842ded311b7dccd46ff9ef34247129ff5bf5066123c55c2431c",
                "sha256:b26a29f0b7fc6f0897f043ca366142d2b609dc60756ee6e4e90b5f762c6adc53",
                "sha256:b64d891da92e232c36976c80ed7ebb383e3f148489796d8d31a5b6a677825efe",
                "sha256:b9cc34af337a97d470040f99ba4282f6e6bac88407d021688a5d585e44a23184",
                "sha256:bc718cd47b765e790eecb74d044cc8d37d58562f6c314ee9484df26276d36a38",
                "sha256:be7292c55101e22f2a3d4d8913944cbea71eea90792bf914add27454a13905df",
                "sha256:c83203addf554215463b59f6399835201999b5e48019dc17f182ed5ad87205c9",
                "sha256:c9ec3eaf616d67db0764b3bb983962b4f385a1f08304fd30c7283954e6a7869b",
                "sha256:ca34efc80a29351897e18888c71c6aca4a359247c87e0b1c7ada14f0ab0c0fb2",
                "sha256:ca989b91cf3a3ba28930a9fc1e9aeafc2a395448641df1f387a2d394638943b0",
                "sha256:d02a5399126a53492415d4906ab0ad0375a5456cc05c3fc0fc4ca11771745cda",
                "sha256:d17bc7c2ccf49c478c5bdd447594e82692c74222698cfc9b5daae7ae7e90743b",
                "sha256:d5bf6545cd27aaa8a13033ce56354ed9e25ab0e4ac3b5392b763d8d04b08e0c5",
                "sha256:d6b430a9938a5a5d85fc107d852262ddcd48602c120e3dbb02137c83d212b380",
                "sha256:da248f93f0418a9e9d94b0080d7ebc407a9a5e6d0b57bb30db9b5cc28de1ad33",
                "sha256:da4dd7c9c50c059aba52b3524f84d7de956f7fef88f0bafcf4ad7dde94a064e8",
                "sha256:df0623dcf9668ad0445e0558a21211d4e9a149ea8f5666917c8eeec515f0a6d1",
                "sha256:e5168986b90a8d1f2f9dc1b841467c74221bd752537b99761a93d2d981e04889",
                "sha256:efa29c2fe6b4fdd32e8ef81c1528506895eca86e1d8c4657fda04c9b3786ddf9",
                "sha256:f1496ea22ca2c830cbcbd473de8f114a320da308438ae65abad6bab7867fe38f",
                "sha256:f49e52d174375a7def9915c9f06ec4e569d235ad428f70751765f48d5926678c"
            ],
            "markers": "python_version >= '2.7' and python_version not in '3.0, 3.1, 3.2, 3.3, 3.4'",
            "version": "==4.9.2"
        },
        "msgpack": {
            "hashes": [
                "sha256:002b5c72b6cd9b4bafd790f364b8480e859b4712e91f43014fe01e4f957b8467",
                "sha256:0a68d3ac0104e2d3510de90a1091720157c319ceeb90d74f7b5295a6bee51bae",
                "sha256:0df96d6eaf45ceca04b3f3b4b111b86b33785683d682c655063ef8057d61fd92",
                "sha256:0dfe3947db5fb9ce52aaea6ca28112a170db9eae75adf9339a1aec434dc954ef",
                "sha256:0e3590f9fb9f7fbc36df366267870e77269c03172d086fa76bb4eba8b2b46624",
                "sha256:11184bc7e56fd74c00ead4f9cc9a3091d62ecb96e97653add7a879a14b003227",
                "sha256:112b0f93202d7c0fef0b7810d465fde23c746a2d482e1e2de2aafd2ce1492c88",
                "sha256:1276e8f34e139aeff1c77a3cefb295598b504ac5314d32c8c3d54d24fadb94c9",
                "sha256:1576bd97527a93c44fa856770197dec00d223b0b9f36ef03f65bac60197cedf8",
                "sha256:1e91d641d2bfe91ba4c52039adc5bccf27c335356055825c7f88742c8bb900dd",
                "sha256:26b8feaca40a90cbe031b03d82b2898bf560027160d3eae1423f4a67654ec5d6",
                "sha256:2999623886c5c02deefe156e8f869c3b0aaeba14bfc50aa2486a0415178fce55",
                "sha256:2a2df1b55a78eb5f5b7d2a4bb221cd8363913830145fad05374a80bf0877cb1e",
                "sha256:2bb8cdf50dd623392fa75525cce44a65a12a00c98e1e37bf0fb08ddce2ff60d2",
                "sha256:2cc5ca2712ac0003bcb625c96368fd08a0f86bbc1a5578802512d87bc592fe44",
                "sha256:35bc0faa494b0f1d851fd29129b2575b2e26d41d177caacd4206d81502d4c6a6",
                "sha256:3c11a48cf5e59026ad7cb0dc29e29a01b5a66a3e333dc11c04f7e991fc5510a9",
                "sha256:449e57cc1ff18d3b444eb554e44613cffcccb32805d16726a5494038c3b93dab",
                "sha256:462497af5fd4e0edbb1559c352ad84f6c577ffbbb708566a0abaaa84acd9f3ae",
                "sha256:4733359808c56d5d7756628736061c432ded018e7a1dff2d35a02439043321aa",
                "sha256:48f5d88c99f64c456413d74a975bd605a9b0526293218a3b77220a2c15458ba9",
                "sha256:49565b0e3d7896d9ea71d9095df15b7f75a035c49be733051c34762ca95bbf7e",
                "sha256:4ab251d229d10498e9a2f3b1e68ef64cb393394ec477e3370c457f9430ce9250",
                "sha256:4d5834a2a48965a349da1c5a79760d94a1a0172fbb5ab6b5b33cbf8447e109ce",
                "sha256:4dea20515f660aa6b7e964433b1808d098dcfcabbebeaaad240d11f909298075",
                "sha256:545e3cf0cf74f3e48b470f68ed19551ae6f9722814ea969305794645da091236",
                "sha256:63e29d6e8c9ca22b21846234913c3466b7e4ee6e422f205a2988083de3b08cae",
                "sha256:6916c78f33602ecf0509cc40379271ba0f9ab572b066bd4bdafd7434dee4bc6e",
                "sha256:6a4192b1ab40f8dca3f2877b70e63799d95c62c068c84dc028b40a6cb03ccd0f",
                "sha256:6c9566f2c39ccced0a38d37c26cc3570983b97833c365a6044edef3574a00c08",
                "sha256:76ee788122de3a68a02ed6f3a16bbcd97bc7c2e39bd4d94be2f1821e7c4a64e6",
                "sha256:7760f85956c415578c17edb39eed99f9181a48375b0d4a94076d84148cf67b2d",
                "sha256:77ccd2af37f3db0ea59fb280fa2165bf1b096510ba9fe0cc2bf8fa92a22fdb43",
                "sha256:81fc7ba725464651190b196f3cd848e8553d4d510114a954681fd0b9c479d7e1",
                "sha256:85f279d88d8e833ec015650fd15ae5eddce0791e1e8a59165318f371158efec6",
                "sha256:9667bdfdf523c40d2511f0e98a6c9d3603be6b371ae9a238b7ef2dc4e7a427b0",
                "sha256:a75dfb03f8b06f4ab093dafe3ddcc2d633259e6c3f74bb1b01996f5d8aa5868c",
                "sha256:ac5bd7901487c4a1dd51a8c58f2632b15d838d07ceedaa5e4c080f7190925bff",
                "sha256:aca0f1644d6b5a73eb3e74d4d64d5d8c6c3d577e753a04c9e9c87d07692c58db",
                "sha256:b17be2478b622939e39b816e0aa8242611cc8d3583d1cd8ec31b249f04623243",
                "sha256:c1683841cd4fa45ac427c18854c3ec3cd9b681694caf5bff04edb9387602d661",
                "sha256:c23080fdeec4716aede32b4e0ef7e213c7b1093eede9ee010949f2a418ced6ba",
                "sha256:d5b5b962221fa2c5d3a7f8133f9abffc114fe218eb4365e40f17732ade576c8e",
                "sha256:d603de2b8d2ea3f3bcb2efe286849aa7a81531abc52d8454da12f46235092bcb",
                "sha256:e83f80a7fec1a62cf4e6c9a660e39c7f878f603737a0cdac8c13131d11d97f52",
                "sha256:eb514ad14edf07a1dbe63761fd30f89ae79b42625731e1ccf5e1f1092950eaa6",
                "sha256:eba96145051ccec0ec86611fe9cf693ce55f2a3ce89c06ed307de0e085730ec1",
                "sha256:ed6f7b854a823ea44cf94919ba3f727e230da29feb4a99711433f25800cf747f",
                "sha256:f0029245c51fd9473dc1aede1160b0a29f4a912e6b1dd353fa6d317085b219da",
                "sha256:f5d869c18f030202eb412f08b28d2afeea553d6613aee89e200d7aca7ef01f5f",
                "sha256:fb62ea4b62bfcb0b380d5680f9a4b3f9a2d166d9394e9bbd9666c0ee09a3645c",
                "sha256:fcb8a47f43acc113e24e910399376f7277cf8508b27e5b88499f053de6b115a8"
            ],
            "version": "==1.0.4"
        },
        "mysqlclient": {
            "hashes": [
                "sha256:0d1cd3a5a4d28c222fa199002810e8146cffd821410b67851af4cc80aeccd97c",
                "sha256:828757e419fb11dd6c5ed2576ec92c3efaa93a0f7c39e263586d1ee779c3d782",
                "sha256:996924f3483fd36a34a5812210c69e71dea5a3d5978d01199b78b7f6d485c855",
                "sha256:b355c8b5a7d58f2e909acdbb050858390ee1b0e13672ae759e5e784110022994",
                "sha256:c1ed71bd6244993b526113cca3df66428609f90e4652f37eb51c33496d478b37",
                "sha256:c812b67e90082a840efb82a8978369e6e69fc62ce1bda4ca8f3084a9d862308b",
                "sha256:dea88c8d3f5a5d9293dfe7f087c16dd350ceb175f2f6631c9cf4caf3e19b7a96"
            ],
            "index": "pypi",
            "version": "==2.1.1"
        },
        "nltk": {
            "hashes": [
                "sha256:3306502f487aa9fb0566e23443fa287a85a8d8d0821e2ef1655b4e3f0ea4aeee",
                "sha256:74b30826a37d78d53427105bbd037dd880251be269fca64ee530838a46ed55fc"
            ],
            "index": "pypi",
            "version": "==3.8"
        },
        "numpy": {
            "hashes": [
                "sha256:0044f7d944ee882400890f9ae955220d29b33d809a038923d88e4e01d652acd9",
                "sha256:0e3463e6ac25313462e04aea3fb8a0a30fb906d5d300f58b3bc2c23da6a15398",
                "sha256:179a7ef0889ab769cc03573b6217f54c8bd8e16cef80aad369e1e8185f994cd7",
                "sha256:2386da9a471cc00a1f47845e27d916d5ec5346ae9696e01a8a34760858fe9dd2",
                "sha256:26089487086f2648944f17adaa1a97ca6aee57f513ba5f1c0b7ebdabbe2b9954",
                "sha256:28bc9750ae1f75264ee0f10561709b1462d450a4808cd97c013046073ae64ab6",
                "sha256:28e418681372520c992805bb723e29d69d6b7aa411065f48216d8329d02ba032",
                "sha256:442feb5e5bada8408e8fcd43f3360b78683ff12a4444670a7d9e9824c1817d36",
                "sha256:6ec0c021cd9fe732e5bab6401adea5a409214ca5592cd92a114f7067febcba0c",
                "sha256:7094891dcf79ccc6bc2a1f30428fa5edb1e6fb955411ffff3401fb4ea93780a8",
                "sha256:84e789a085aabef2f36c0515f45e459f02f570c4b4c4c108ac1179c34d475ed7",
                "sha256:87a118968fba001b248aac90e502c0b13606721b1343cdaddbc6e552e8dfb56f",
                "sha256:8e669fbdcdd1e945691079c2cae335f3e3a56554e06bbd45d7609a6cf568c700",
                "sha256:ad2925567f43643f51255220424c23d204024ed428afc5aad0f86f3ffc080086",
                "sha256:b0677a52f5d896e84414761531947c7a330d1adc07c3a4372262f25d84af7bf7",
                "sha256:b07b40f5fb4fa034120a5796288f24c1fe0e0580bbfff99897ba6267af42def2",
                "sha256:b09804ff570b907da323b3d762e74432fb07955701b17b08ff1b5ebaa8cfe6a9",
                "sha256:b162ac10ca38850510caf8ea33f89edcb7b0bb0dfa5592d59909419986b72407",
                "sha256:b31da69ed0c18be8b77bfce48d234e55d040793cebb25398e2a7d84199fbc7e2",
                "sha256:caf65a396c0d1f9809596be2e444e3bd4190d86d5c1ce21f5fc4be60a3bc5b36",
                "sha256:cfa1161c6ac8f92dea03d625c2d0c05e084668f4a06568b77a25a89111621566",
                "sha256:dae46bed2cb79a58d6496ff6d8da1e3b95ba09afeca2e277628171ca99b99db1",
                "sha256:ddc7ab52b322eb1e40521eb422c4e0a20716c271a306860979d450decbb51b8e",
                "sha256:de92efa737875329b052982e37bd4371d52cabf469f83e7b8be9bb7752d67e51",
                "sha256:e274f0f6c7efd0d577744f52032fdd24344f11c5ae668fe8d01aac0422611df1",
                "sha256:ed5fb71d79e771ec930566fae9c02626b939e37271ec285e9efaf1b5d4370e7d",
                "sha256:ef85cf1f693c88c1fd229ccd1055570cb41cdf4875873b7728b6301f12cd05bf",
                "sha256:f1b739841821968798947d3afcefd386fa56da0caf97722a5de53e07c4ccedc7"
            ],
            "index": "pypi",
            "version": "==1.24.1"
        },
        "ocrmypdf": {
            "hashes": [
                "sha256:77fdd52cb925bb94291ae62d22f2cb8253fb4199d0bf33b43e7fb7f078cac51c",
                "sha256:a34d621cadd4bf8ba15fe41db1f9cb315bcd3cfbd41a218a5df922c04e2e9541"
            ],
            "index": "pypi",
            "version": "==14.0.1"
        },
        "packaging": {
            "hashes": [
                "sha256:2198ec20bd4c017b8f9717e00f0c8714076fc2fd93816750ab48e2c41de2cfd3",
                "sha256:957e2148ba0e1a3b282772e791ef1d8083648bc131c8ab0c1feba110ce1146c3"
            ],
            "markers": "python_version >= '3.7'",
            "version": "==22.0"
        },
        "pathvalidate": {
            "hashes": [
                "sha256:5ff57d0fabe5ecb7a4f1e4957bfeb5ad8ab5ab4c0fa71f79c6bbc24bd9b7d14d",
                "sha256:e39a4dfacdba70e3a96d3e4c6ff617a39e991cf242e6e1f2017f1f67c3408d33"
            ],
            "index": "pypi",
            "version": "==2.5.2"
        },
        "pdf2image": {
            "hashes": [
                "sha256:84f79f2b8fad943e36323ea4e937fcb05f26ded0caa0a01181df66049e42fb65",
                "sha256:d58ed94d978a70c73c2bb7fdf8acbaf2a7089c29ff8141be5f45433c0c4293bb"
            ],
            "index": "pypi",
            "version": "==1.16.0"
        },
        "pdfminer.six": {
            "hashes": [
                "sha256:1eaddd712d5b2732f8ac8486824533514f8ba12a0787b3d5fe1e686cd826532d",
                "sha256:8448ab7b939d18b64820478ecac5394f482d7a79f5f7eaa7703c6c959c175e1d"
            ],
            "index": "pypi",
            "version": "==20221105"
        },
        "pikepdf": {
            "hashes": [
                "sha256:005e6908ab572cde909873ca5177013c066167567a3ae53520e0fe5b1197f8f0",
                "sha256:1495449007b34985409650f1f99bd9d469a1c1d90d43dd576aee2ad60c7788ab",
                "sha256:28803e1b730ffa65e4668baefc8a602c2d6f620f1caea6cb25672b15b1e9473b",
                "sha256:37370179e4f742623f08c6d7d70322ee167be8605053eb6f23ad6135fecea9db",
                "sha256:38107a9048cd6a6b0146b7227e6acef11a0c6975f61fe9a14020e226fb88ec27",
                "sha256:40a649c71ec36795ee9d487024fbcc2f483b868ef37a5398dc49a3c6823fbbcf",
                "sha256:4acbf4e711ce93e8130f38ede1e497d5fe35b4c1eaa8628ffa1ca21284b66d4e",
                "sha256:4c331fc1bb8ffdb5f04502610d1f010fffceea122d9f8429c35e4e0207afc36b",
                "sha256:78c5c9476edf890e4bb078c446a86f676ff78f49fc33d2f10cac90affe84a1b3",
                "sha256:799e981f03718a9d9a7db1467121e987f21582925c049287572c9f982f8d77ea",
                "sha256:7b59f96e8ce9faa35e1ebce662cf33ad33a3351bd6026136c849170876139ca0",
                "sha256:7e461cc756765544b85cec43b2af99609732d27680bb96e6fc9c81b2d27944cc",
                "sha256:80f31a4565e17f5f65dc38f1a5b41d469cc7ce1449b32c2a1fb36cccc746a99a",
                "sha256:87c7ca31ab818121edd4d9f12d81c1b56f61eec56ada1644d68ec8b10bf27622",
                "sha256:87d04107a048537ca132b88e12b4a9d1236362ccd0d3351b80da42f31fcfcda5",
                "sha256:897c0bc83c03b8e65153afb482a790d4b0e7adf603bc11de6293aff3c123a457",
                "sha256:8c8a622c2bd82b4e86fd174f5739abd95872733d0d50760d664a5abcc5b5b533",
                "sha256:96eb80ce4f9661987033b73bf0106cf7cc804745e8381436cda7f5cc7224b8b5",
                "sha256:980d49f443f872728cfab76d56c5a330b049e58c5e47354281fb410dde81c1ad",
                "sha256:9e25cb1efb4242080f8bed1d51f7541a39b8124df8342ef01970e8fa69a7594b",
                "sha256:a43f8d8d389d7b5999a5ef76623fa88ec54791ad746d77409ec6956ce8de6a34",
                "sha256:a68da2e0be0264442eead7fa1e63aab63a491c80ba9c5eee527ff99ec5883bcc",
                "sha256:ac0ef9a15d125157955f5001d3eaf7dc62f37863d2172e12434b9efad4b89bf0",
                "sha256:acc9f49f3b45f158295c7539268d88d00b41f660d4aa42dd507a1469ce81f0eb",
                "sha256:b4b05498f2d80478302cdece2385ff4b4ce62874f883622a52f0efee8cfdb68e",
                "sha256:bb7a7da762976e43ff96cdb3056997280ba47b45ac319cce89a709f34c24ed58",
                "sha256:bda12c977eaee121c34c0d3869a0cd87c95c42ee3c5b9e1c5a66b88c8beb3886",
                "sha256:c42eef99232f6aef231466bf9ebeddc47f81784e7e04df25ba6dce482f45ee0b",
                "sha256:c80d5455965171ad60db38e1a10e063a03e40e4549f8d616c186bfdfcc40475a",
                "sha256:de30dbf6e847bbac7df424d98e550a97ab0cea9b327eddc95d4c26350b20022b",
                "sha256:e2252fb75f6b8b6441b880505e8f2484492821b8f3c8a94e628b8104bbeeb66f",
                "sha256:ecd7ada50e556d6364553f80106e05a3fc11dcba5e45337684e85108d18e8560",
                "sha256:fffdfd4535952756b1f078fa98be5c3da06728f2afc9dff39aed56419a5d1bf6"
            ],
            "index": "pypi",
            "version": "==6.2.6"
        },
        "pillow": {
            "hashes": [
                "sha256:03150abd92771742d4a8cd6f2fa6246d847dcd2e332a18d0c15cc75bf6703040",
                "sha256:073adb2ae23431d3b9bcbcff3fe698b62ed47211d0716b067385538a1b0f28b8",
                "sha256:0b07fffc13f474264c336298d1b4ce01d9c5a011415b79d4ee5527bb69ae6f65",
                "sha256:0b7257127d646ff8676ec8a15520013a698d1fdc48bc2a79ba4e53df792526f2",
                "sha256:12ce4932caf2ddf3e41d17fc9c02d67126935a44b86df6a206cf0d7161548627",
                "sha256:15c42fb9dea42465dfd902fb0ecf584b8848ceb28b41ee2b58f866411be33f07",
                "sha256:18498994b29e1cf86d505edcb7edbe814d133d2232d256db8c7a8ceb34d18cef",
                "sha256:1c7c8ae3864846fc95f4611c78129301e203aaa2af813b703c55d10cc1628535",
                "sha256:22b012ea2d065fd163ca096f4e37e47cd8b59cf4b0fd47bfca6abb93df70b34c",
                "sha256:276a5ca930c913f714e372b2591a22c4bd3b81a418c0f6635ba832daec1cbcfc",
                "sha256:2e0918e03aa0c72ea56edbb00d4d664294815aa11291a11504a377ea018330d3",
                "sha256:3033fbe1feb1b59394615a1cafaee85e49d01b51d54de0cbf6aa8e64182518a1",
                "sha256:3168434d303babf495d4ba58fc22d6604f6e2afb97adc6a423e917dab828939c",
                "sha256:32a44128c4bdca7f31de5be641187367fe2a450ad83b833ef78910397db491aa",
                "sha256:3dd6caf940756101205dffc5367babf288a30043d35f80936f9bfb37f8355b32",
                "sha256:40e1ce476a7804b0fb74bcfa80b0a2206ea6a882938eaba917f7a0f004b42502",
                "sha256:41e0051336807468be450d52b8edd12ac60bebaa97fe10c8b660f116e50b30e4",
                "sha256:4390e9ce199fc1951fcfa65795f239a8a4944117b5935a9317fb320e7767b40f",
                "sha256:502526a2cbfa431d9fc2a079bdd9061a2397b842bb6bc4239bb176da00993812",
                "sha256:51e0e543a33ed92db9f5ef69a0356e0b1a7a6b6a71b80df99f1d181ae5875636",
                "sha256:57751894f6618fd4308ed8e0c36c333e2f5469744c34729a27532b3db106ee20",
                "sha256:5d77adcd56a42d00cc1be30843d3426aa4e660cab4a61021dc84467123f7a00c",
                "sha256:655a83b0058ba47c7c52e4e2df5ecf484c1b0b0349805896dd350cbc416bdd91",
                "sha256:68943d632f1f9e3dce98908e873b3a090f6cba1cbb1b892a9e8d97c938871fbe",
                "sha256:6c738585d7a9961d8c2821a1eb3dcb978d14e238be3d70f0a706f7fa9316946b",
                "sha256:73bd195e43f3fadecfc50c682f5055ec32ee2c933243cafbfdec69ab1aa87cad",
                "sha256:772a91fc0e03eaf922c63badeca75e91baa80fe2f5f87bdaed4280662aad25c9",
                "sha256:77ec3e7be99629898c9a6d24a09de089fa5356ee408cdffffe62d67bb75fdd72",
                "sha256:7db8b751ad307d7cf238f02101e8e36a128a6cb199326e867d1398067381bff4",
                "sha256:801ec82e4188e935c7f5e22e006d01611d6b41661bba9fe45b60e7ac1a8f84de",
                "sha256:82409ffe29d70fd733ff3c1025a602abb3e67405d41b9403b00b01debc4c9a29",
                "sha256:828989c45c245518065a110434246c44a56a8b2b2f6347d1409c787e6e4651ee",
                "sha256:829f97c8e258593b9daa80638aee3789b7df9da5cf1336035016d76f03b8860c",
                "sha256:871b72c3643e516db4ecf20efe735deb27fe30ca17800e661d769faab45a18d7",
                "sha256:89dca0ce00a2b49024df6325925555d406b14aa3efc2f752dbb5940c52c56b11",
                "sha256:90fb88843d3902fe7c9586d439d1e8c05258f41da473952aa8b328d8b907498c",
                "sha256:97aabc5c50312afa5e0a2b07c17d4ac5e865b250986f8afe2b02d772567a380c",
                "sha256:9aaa107275d8527e9d6e7670b64aabaaa36e5b6bd71a1015ddd21da0d4e06448",
                "sha256:9f47eabcd2ded7698106b05c2c338672d16a6f2a485e74481f524e2a23c2794b",
                "sha256:a0a06a052c5f37b4ed81c613a455a81f9a3a69429b4fd7bb913c3fa98abefc20",
                "sha256:ab388aaa3f6ce52ac1cb8e122c4bd46657c15905904b3120a6248b5b8b0bc228",
                "sha256:ad58d27a5b0262c0c19b47d54c5802db9b34d38bbf886665b626aff83c74bacd",
                "sha256:ae5331c23ce118c53b172fa64a4c037eb83c9165aba3a7ba9ddd3ec9fa64a699",
                "sha256:af0372acb5d3598f36ec0914deed2a63f6bcdb7b606da04dc19a88d31bf0c05b",
                "sha256:afa4107d1b306cdf8953edde0534562607fe8811b6c4d9a486298ad31de733b2",
                "sha256:b03ae6f1a1878233ac620c98f3459f79fd77c7e3c2b20d460284e1fb370557d4",
                "sha256:b0915e734b33a474d76c28e07292f196cdf2a590a0d25bcc06e64e545f2d146c",
                "sha256:b4012d06c846dc2b80651b120e2cdd787b013deb39c09f407727ba90015c684f",
                "sha256:b472b5ea442148d1c3e2209f20f1e0bb0eb556538690fa70b5e1f79fa0ba8dc2",
                "sha256:b59430236b8e58840a0dfb4099a0e8717ffb779c952426a69ae435ca1f57210c",
                "sha256:b90f7616ea170e92820775ed47e136208e04c967271c9ef615b6fbd08d9af0e3",
                "sha256:b9a65733d103311331875c1dca05cb4606997fd33d6acfed695b1232ba1df193",
                "sha256:bac18ab8d2d1e6b4ce25e3424f709aceef668347db8637c2296bcf41acb7cf48",
                "sha256:bca31dd6014cb8b0b2db1e46081b0ca7d936f856da3b39744aef499db5d84d02",
                "sha256:be55f8457cd1eac957af0c3f5ece7bc3f033f89b114ef30f710882717670b2a8",
                "sha256:c7025dce65566eb6e89f56c9509d4f628fddcedb131d9465cacd3d8bac337e7e",
                "sha256:c935a22a557a560108d780f9a0fc426dd7459940dc54faa49d83249c8d3e760f",
                "sha256:dbb8e7f2abee51cef77673be97760abff1674ed32847ce04b4af90f610144c7b",
                "sha256:e6ea6b856a74d560d9326c0f5895ef8050126acfdc7ca08ad703eb0081e82b74",
                "sha256:ebf2029c1f464c59b8bdbe5143c79fa2045a581ac53679733d3a91d400ff9efb",
                "sha256:f1ff2ee69f10f13a9596480335f406dd1f70c3650349e2be67ca3139280cade0"
            ],
            "index": "pypi",
            "version": "==9.3.0"
        },
        "pluggy": {
            "hashes": [
                "sha256:4224373bacce55f955a878bf9cfa763c1e360858e330072059e10bad68531159",
                "sha256:74134bbf457f031a36d68416e1509f34bd5ccc019f0bcc952c7b909d06b37bd3"
            ],
            "markers": "python_version >= '3.6'",
            "version": "==1.0.0"
        },
        "portalocker": {
            "hashes": [
                "sha256:102ed1f2badd8dec9af3d732ef70e94b215b85ba45a8d7ff3c0003f19b442f4e",
                "sha256:964f6830fb42a74b5d32bce99ed37d8308c1d7d44ddf18f3dd89f4680de97b39"
            ],
            "markers": "python_version >= '3'",
            "version": "==2.6.0"
        },
        "prometheus-client": {
            "hashes": [
                "sha256:be26aa452490cfcf6da953f9436e95a9f2b4d578ca80094b4458930e5f584ab1",
                "sha256:db7c05cbd13a0f79975592d112320f2605a325969b270a94b71dcabc47b931d2"
            ],
            "markers": "python_version >= '3.6'",
            "version": "==0.15.0"
        },
        "prompt-toolkit": {
            "hashes": [
                "sha256:3e163f254bef5a03b146397d7c1963bd3e2812f0964bb9a24e6ec761fd28db63",
                "sha256:aa64ad242a462c5ff0363a7b9cfe696c20d55d9fc60c11fd8e632d064804d305"
            ],
            "markers": "python_full_version >= '3.6.2'",
            "version": "==3.0.36"
        },
        "psycopg2": {
            "hashes": [
                "sha256:093e3894d2d3c592ab0945d9eba9d139c139664dcf83a1c440b8a7aa9bb21955",
                "sha256:190d51e8c1b25a47484e52a79638a8182451d6f6dff99f26ad9bd81e5359a0fa",
                "sha256:1a5c7d7d577e0eabfcf15eb87d1e19314c8c4f0e722a301f98e0e3a65e238b4e",
                "sha256:1e5a38aa85bd660c53947bd28aeaafb6a97d70423606f1ccb044a03a1203fe4a",
                "sha256:322fd5fca0b1113677089d4ebd5222c964b1760e361f151cbb2706c4912112c5",
                "sha256:4cb9936316d88bfab614666eb9e32995e794ed0f8f6b3b718666c22819c1d7ee",
                "sha256:920bf418000dd17669d2904472efeab2b20546efd0548139618f8fa305d1d7ad",
                "sha256:922cc5f0b98a5f2b1ff481f5551b95cd04580fd6f0c72d9b22e6c0145a4840e0",
                "sha256:a5246d2e683a972e2187a8714b5c2cf8156c064629f9a9b1a873c1730d9e245a",
                "sha256:b9ac1b0d8ecc49e05e4e182694f418d27f3aedcfca854ebd6c05bb1cffa10d6d",
                "sha256:d3ef67e630b0de0779c42912fe2cbae3805ebaba30cda27fea2a3de650a9414f",
                "sha256:f5b6320dbc3cf6cfb9f25308286f9f7ab464e65cfb105b64cc9c52831748ced2",
                "sha256:fc04dd5189b90d825509caa510f20d1d504761e78b8dfb95a0ede180f71d50e5"
            ],
            "index": "pypi",
            "version": "==2.9.5"
        },
        "pyasn1": {
            "hashes": [
                "sha256:014c0e9976956a08139dc0712ae195324a75e142284d5f87f1a87ee1b068a359",
                "sha256:03840c999ba71680a131cfaee6fab142e1ed9bbd9c693e285cc6aca0d555e576",
                "sha256:0458773cfe65b153891ac249bcf1b5f8f320b7c2ce462151f8fa74de8934becf",
                "sha256:08c3c53b75eaa48d71cf8c710312316392ed40899cb34710d092e96745a358b7",
                "sha256:39c7e2ec30515947ff4e87fb6f456dfc6e84857d34be479c9d4a4ba4bf46aa5d",
                "sha256:5c9414dcfede6e441f7e8f81b43b34e834731003427e5b09e4e00e3172a10f00",
                "sha256:6e7545f1a61025a4e58bb336952c5061697da694db1cae97b116e9c46abcf7c8",
                "sha256:78fa6da68ed2727915c4767bb386ab32cdba863caa7dbe473eaae45f9959da86",
                "sha256:7ab8a544af125fb704feadb008c99a88805126fb525280b2270bb25cc1d78a12",
                "sha256:99fcc3c8d804d1bc6d9a099921e39d827026409a58f2a720dcdb89374ea0c776",
                "sha256:aef77c9fb94a3ac588e87841208bdec464471d9871bd5050a287cc9a475cd0ba",
                "sha256:e89bf84b5437b532b0803ba5c9a5e054d21fec423a89952a74f87fa2c9b7bce2",
                "sha256:fec3e9d8e36808a28efb59b489e4528c10ad0f480e57dcc32b4de5c9d8c9fdf3"
            ],
            "version": "==0.4.8"
        },
        "pyasn1-modules": {
            "hashes": [
                "sha256:0845a5582f6a02bb3e1bde9ecfc4bfcae6ec3210dd270522fee602365430c3f8",
                "sha256:0fe1b68d1e486a1ed5473f1302bd991c1611d319bba158e98b106ff86e1d7199",
                "sha256:15b7c67fabc7fc240d87fb9aabf999cf82311a6d6fb2c70d00d3d0604878c811",
                "sha256:426edb7a5e8879f1ec54a1864f16b882c2837bfd06eee62f2c982315ee2473ed",
                "sha256:65cebbaffc913f4fe9e4808735c95ea22d7a7775646ab690518c056784bc21b4",
                "sha256:905f84c712230b2c592c19470d3ca8d552de726050d1d1716282a1f6146be65e",
                "sha256:a50b808ffeb97cb3601dd25981f6b016cbb3d31fbf57a8b8a87428e6158d0c74",
                "sha256:a99324196732f53093a84c4369c996713eb8c89d360a496b599fb1a9c47fc3eb",
                "sha256:b80486a6c77252ea3a3e9b1e360bc9cf28eaac41263d173c032581ad2f20fe45",
                "sha256:c29a5e5cc7a3f05926aff34e097e84f8589cd790ce0ed41b67aed6857b26aafd",
                "sha256:cbac4bc38d117f2a49aeedec4407d23e8866ea4ac27ff2cf7fb3e5b570df19e0",
                "sha256:f39edd8c4ecaa4556e989147ebf219227e2cd2e8a43c7e7fcb1f1c18c5fd6a3d",
                "sha256:fe0644d9ab041506b62782e92b06b8c68cca799e1a9636ec398675459e031405"
            ],
            "version": "==0.2.8"
        },
        "pycparser": {
            "hashes": [
                "sha256:8ee45429555515e1f6b185e78100aea234072576aa43ab53aefcae078162fca9",
                "sha256:e644fdec12f7872f86c58ff790da456218b10f863970249516d60a5eaca77206"
            ],
            "version": "==2.21"
        },
        "pyopenssl": {
            "hashes": [
                "sha256:7a83b7b272dd595222d672f5ce29aa030f1fb837630ef229f62e72e395ce8968",
                "sha256:b28437c9773bb6c6958628cf9c3bebe585de661dba6f63df17111966363dd15e"
            ],
            "version": "==22.1.0"
        },
        "python-dateutil": {
            "hashes": [
                "sha256:0123cacc1627ae19ddf3c27a5de5bd67ee4586fbdd6440d9748f8abb483d3e86",
                "sha256:961d03dc3453ebbc59dbdea9e4e11c5651520a876d0f4db161e8674aae935da9"
            ],
            "index": "pypi",
            "version": "==2.8.2"
        },
        "python-dotenv": {
            "hashes": [
                "sha256:1684eb44636dd462b66c3ee016599815514527ad99965de77f43e0944634a7e5",
                "sha256:b77d08274639e3d34145dfa6c7008e66df0f04b7be7a75fd0d5292c191d79045"
            ],
            "index": "pypi",
            "version": "==0.21.0"
        },
        "python-gnupg": {
            "hashes": [
                "sha256:345723a03e67b82aba0ea8ae2328b2e4a3906fbe2c18c4082285c3b01068f270",
                "sha256:70758e387fc0e0c4badbcb394f61acbe68b34970a8fed7e0f7c89469fe17912a"
            ],
            "index": "pypi",
            "version": "==0.5.0"
        },
        "python-magic": {
            "hashes": [
                "sha256:c1ba14b08e4a5f5c31a302b7721239695b2f0f058d125bd5ce1ee36b9d9d3c3b",
                "sha256:c212960ad306f700aa0d01e5d7a325d20548ff97eb9920dcd29513174f0294d3"
            ],
            "index": "pypi",
            "version": "==0.4.27"
        },
        "pytz": {
            "hashes": [
                "sha256:7ccfae7b4b2c067464a6733c6261673fdb8fd1be905460396b97a073e9fa683a",
                "sha256:93007def75ae22f7cd991c84e02d434876818661f8df9ad5df9e950ff4e52cfd"
            ],
            "version": "==2022.7"
        },
        "pytz-deprecation-shim": {
            "hashes": [
                "sha256:8314c9692a636c8eb3bda879b9f119e350e93223ae83e70e80c31675a0fdc1a6",
                "sha256:af097bae1b616dde5c5744441e2ddc69e74dfdcb0c263129610d85b87445a59d"
            ],
            "markers": "python_version >= '2.7' and python_version not in '3.0, 3.1, 3.2, 3.3, 3.4, 3.5'",
            "version": "==0.1.0.post0"
        },
        "pyyaml": {
            "hashes": [
                "sha256:01b45c0191e6d66c470b6cf1b9531a771a83c1c4208272ead47a3ae4f2f603bf",
                "sha256:0283c35a6a9fbf047493e3a0ce8d79ef5030852c51e9d911a27badfde0605293",
                "sha256:055d937d65826939cb044fc8c9b08889e8c743fdc6a32b33e2390f66013e449b",
                "sha256:07751360502caac1c067a8132d150cf3d61339af5691fe9e87803040dbc5db57",
                "sha256:0b4624f379dab24d3725ffde76559cff63d9ec94e1736b556dacdfebe5ab6d4b",
                "sha256:0ce82d761c532fe4ec3f87fc45688bdd3a4c1dc5e0b4a19814b9009a29baefd4",
                "sha256:1e4747bc279b4f613a09eb64bba2ba602d8a6664c6ce6396a4d0cd413a50ce07",
                "sha256:213c60cd50106436cc818accf5baa1aba61c0189ff610f64f4a3e8c6726218ba",
                "sha256:231710d57adfd809ef5d34183b8ed1eeae3f76459c18fb4a0b373ad56bedcdd9",
                "sha256:277a0ef2981ca40581a47093e9e2d13b3f1fbbeffae064c1d21bfceba2030287",
                "sha256:2cd5df3de48857ed0544b34e2d40e9fac445930039f3cfe4bcc592a1f836d513",
                "sha256:40527857252b61eacd1d9af500c3337ba8deb8fc298940291486c465c8b46ec0",
                "sha256:432557aa2c09802be39460360ddffd48156e30721f5e8d917f01d31694216782",
                "sha256:473f9edb243cb1935ab5a084eb238d842fb8f404ed2193a915d1784b5a6b5fc0",
                "sha256:48c346915c114f5fdb3ead70312bd042a953a8ce5c7106d5bfb1a5254e47da92",
                "sha256:50602afada6d6cbfad699b0c7bb50d5ccffa7e46a3d738092afddc1f9758427f",
                "sha256:68fb519c14306fec9720a2a5b45bc9f0c8d1b9c72adf45c37baedfcd949c35a2",
                "sha256:77f396e6ef4c73fdc33a9157446466f1cff553d979bd00ecb64385760c6babdc",
                "sha256:81957921f441d50af23654aa6c5e5eaf9b06aba7f0a19c18a538dc7ef291c5a1",
                "sha256:819b3830a1543db06c4d4b865e70ded25be52a2e0631ccd2f6a47a2822f2fd7c",
                "sha256:897b80890765f037df3403d22bab41627ca8811ae55e9a722fd0392850ec4d86",
                "sha256:98c4d36e99714e55cfbaaee6dd5badbc9a1ec339ebfc3b1f52e293aee6bb71a4",
                "sha256:9df7ed3b3d2e0ecfe09e14741b857df43adb5a3ddadc919a2d94fbdf78fea53c",
                "sha256:9fa600030013c4de8165339db93d182b9431076eb98eb40ee068700c9c813e34",
                "sha256:a80a78046a72361de73f8f395f1f1e49f956c6be882eed58505a15f3e430962b",
                "sha256:afa17f5bc4d1b10afd4466fd3a44dc0e245382deca5b3c353d8b757f9e3ecb8d",
                "sha256:b3d267842bf12586ba6c734f89d1f5b871df0273157918b0ccefa29deb05c21c",
                "sha256:b5b9eccad747aabaaffbc6064800670f0c297e52c12754eb1d976c57e4f74dcb",
                "sha256:bfaef573a63ba8923503d27530362590ff4f576c626d86a9fed95822a8255fd7",
                "sha256:c5687b8d43cf58545ade1fe3e055f70eac7a5a1a0bf42824308d868289a95737",
                "sha256:cba8c411ef271aa037d7357a2bc8f9ee8b58b9965831d9e51baf703280dc73d3",
                "sha256:d15a181d1ecd0d4270dc32edb46f7cb7733c7c508857278d3d378d14d606db2d",
                "sha256:d4b0ba9512519522b118090257be113b9468d804b19d63c71dbcf4a48fa32358",
                "sha256:d4db7c7aef085872ef65a8fd7d6d09a14ae91f691dec3e87ee5ee0539d516f53",
                "sha256:d4eccecf9adf6fbcc6861a38015c2a64f38b9d94838ac1810a9023a0609e1b78",
                "sha256:d67d839ede4ed1b28a4e8909735fc992a923cdb84e618544973d7dfc71540803",
                "sha256:daf496c58a8c52083df09b80c860005194014c3698698d1a57cbcfa182142a3a",
                "sha256:dbad0e9d368bb989f4515da330b88a057617d16b6a8245084f1b05400f24609f",
                "sha256:e61ceaab6f49fb8bdfaa0f92c4b57bcfbea54c09277b1b4f7ac376bfb7a7c174",
                "sha256:f84fbc98b019fef2ee9a1cb3ce93e3187a6df0b2538a651bfb890254ba9f90b5"
            ],
            "version": "==6.0"
        },
        "pyzbar": {
            "hashes": [
                "sha256:13e3ee5a2f3a545204a285f41814d5c0db571967e8d4af8699a03afc55182a9c",
                "sha256:4559628b8192feb25766d954b36a3753baaf5c97c03135aec7e4a026036b475d",
                "sha256:8f4c5264c9c7c6b9f20d01efc52a4eba1ded47d9ba857a94130afe33703eb518"
            ],
            "index": "pypi",
            "version": "==0.1.9"
        },
        "rapidfuzz": {
            "hashes": [
                "sha256:020858dd89b60ce38811cd6e37875c4c3c8d7fcd8bc20a0ad2ed1f464b34dc4e",
                "sha256:042644133244bfa7b20de635d500eb9f46af7097f3d90b1724f94866f17cb55e",
                "sha256:08590905a95ccfa43f4df353dcc5d28c15d70664299c64abcad8721d89adce4f",
                "sha256:114810491efb25464016fd554fdf1e20d390309cecef62587494fc474d4b926f",
                "sha256:1333fb3d603d6b1040e365dca4892ba72c7e896df77a54eae27dc07db90906e3",
                "sha256:16080c05a63d6042643ae9b6cfec1aefd3e61cef53d0abe0df3069b9d4b72077",
                "sha256:16ffad751f43ab61001187b3fb4a9447ec2d1aedeff7c5bac86d3b95f9980cc3",
                "sha256:1f50d1227e6e2a0e3ae1fb1c9a2e1c59577d3051af72c7cab2bcc430cb5e18da",
                "sha256:1fbad8fb28d98980f5bff33c7842efef0315d42f0cd59082108482a7e6b61410",
                "sha256:23524635840500ce6f4d25005c9529a97621689c85d2f727c52eed1782839a6a",
                "sha256:24d3fea10680d085fd0a4d76e581bfb2b1074e66e78fd5964d4559e1fcd2a2d4",
                "sha256:24eb6b843492bdc63c79ee4b2f104059b7a2201fef17f25177f585d3be03405a",
                "sha256:25b4cedf2aa19fb7212894ce5f5219010cce611b60350e9a0a4d492122e7b351",
                "sha256:27be9c63215d302ede7d654142a2e21f0d34ea6acba512a4ae4cfd52bbaa5b59",
                "sha256:2c836f0f2d33d4614c3fbaf9a1eb5407c0fe23f8876f47fd15b90f78daa64c34",
                "sha256:3a9bd02e1679c0fd2ecf69b72d0652dbe2a9844eaf04a36ddf4adfbd70010e95",
                "sha256:3d8b081988d0a49c486e4e845a547565fee7c6e7ad8be57ff29c3d7c14c6894c",
                "sha256:3dcffe1f3cbda0dc32133a2ae2255526561ca594f15f9644384549037b355245",
                "sha256:3f11a7eff7bc6301cd6a5d43f309e22a815af07e1f08eeb2182892fca04c86cb",
                "sha256:42085d4b154a8232767de8296ac39c8af5bccee6b823b0507de35f51c9cbc2d7",
                "sha256:424f82c35dbe4f83bdc3b490d7d696a1dc6423b3d911460f5493b7ffae999fd2",
                "sha256:43fb8cb030f888c3f076d40d428ed5eb4331f5dd6cf1796cfa39c67bf0f0fc1e",
                "sha256:460853983ab88f873173e27cc601c5276d469388e6ad6e08c4fd57b2a86f1064",
                "sha256:467c1505362823a5af12b10234cb1c4771ccf124c00e3fc9a43696512bd52293",
                "sha256:46b9b8aa09998bc48dd800854e8d9b74bc534d7922c1d6e1bbf783e7fa6ac29c",
                "sha256:53dcae85956853b787c27c1cb06f18bb450e22cf57a4ad3444cf03b8ff31724a",
                "sha256:585206112c294e335d84de5d5f179c0f932837752d7420e3de21db7fdc476278",
                "sha256:5ada0a14c67452358c1ee52ad14b80517a87b944897aaec3e875279371a9cb96",
                "sha256:5e2b3d020219baa75f82a4e24b7c8adcb598c62f0e54e763c39361a9e5bad510",
                "sha256:6120f2995f5154057454c5de99d86b4ef3b38397899b5da1265467e8980b2f60",
                "sha256:68a89bb06d5a331511961f4d3fa7606f8e21237467ba9997cae6f67a1c2c2b9e",
                "sha256:7496e8779905b02abc0ab4ba2a848e802ab99a6e20756ffc967a0de4900bd3da",
                "sha256:759a3361711586a29bc753d3d1bdb862983bd9b9f37fbd7f6216c24f7c972554",
                "sha256:75c45dcd595f8178412367e302fd022860ea025dc4a78b197b35428081ed33d5",
                "sha256:7d005e058d86f2a968a8d28ca6f2052fab1f124a39035aa0523261d6baf21e1f",
                "sha256:7f7930adf84301797c3f09c94b9c5a9ed90a9e8b8ed19b41d2384937e0f9f5bd",
                "sha256:8109e0324d21993d5b2d111742bf5958f3516bf8c59f297c5d1cc25a2342eb66",
                "sha256:81642a24798851b118f82884205fc1bd9ff70b655c04018c467824b6ecc1fabc",
                "sha256:8450d15f7765482e86ef9be2ad1a05683cd826f59ad236ef7b9fb606464a56aa",
                "sha256:875d51b3497439a72e2d76183e1cb5468f3f979ab2ddfc1d1f7dde3b1ecfb42f",
                "sha256:8b477b43ced896301665183a5e0faec0f5aea2373005648da8bdcb3c4b73f280",
                "sha256:8d3e252d4127c79b4d7c2ae47271636cbaca905c8bb46d80c7930ab906cf4b5c",
                "sha256:916bc2e6cf492c77ad6deb7bcd088f0ce9c607aaeabc543edeb703e1fbc43e31",
                "sha256:988f8f6abfba7ee79449f8b50687c174733b079521c3cc121d65ad2d38831846",
                "sha256:99a84ab9ac9a823e7e93b4414f86344052a5f3e23b23aa365cda01393ad895bd",
                "sha256:9be02162af0376d64b840f2fc8ee3366794fc149f1e06d095a6a1d42447d97c5",
                "sha256:a5585189b3d90d81ccd62d4f18530d5ac8972021f0aaaa1ffc6af387ff1dce75",
                "sha256:ae33a72336059213996fe4baca4e0e4860913905c2efb7c991eab33b95a98a0a",
                "sha256:af4f7c3c904ca709493eb66ca9080b44190c38e9ecb3b48b96d38825d5672559",
                "sha256:b20141fa6cee041917801de0bab503447196d372d4c7ee9a03721b0a8edf5337",
                "sha256:b3210869161a864f3831635bb13d24f4708c0aa7208ef5baac1ac4d46e9b4208",
                "sha256:b34e8c0e492949ecdd5da46a1cfc856a342e2f0389b379b1a45a3cdcd3176a6e",
                "sha256:b52ac2626945cd21a2487aeefed794c14ee31514c8ae69b7599170418211e6f6",
                "sha256:b5dd713a1734574c2850c566ac4286594bacbc2d60b9170b795bee4b68656625",
                "sha256:b5f705652360d520c2de52bee11100c92f59b3e3daca308ebb150cbc58aecdad",
                "sha256:b6389c50d8d214c9cd11a77f6d501529cb23279a9c9cafe519a3a4b503b5f72a",
                "sha256:b6bad92de071cbffa2acd4239c1779f66851b60ffbbda0e4f4e8a2e9b17e7eef",
                "sha256:b75dd0928ce8e216f88660ab3d5c5ffe990f4dd682fd1709dba29d5dafdde6de",
                "sha256:c2523f8180ebd9796c18d809e9a19075a1060b1a170fde3799e83db940c1b6d5",
                "sha256:c31022d9970177f6affc6d5dd757ed22e44a10890212032fabab903fdee3bfe7",
                "sha256:c36fd260084bb636b9400bb92016c6bd81fd80e59ed47f2466f85eda1fc9f782",
                "sha256:c3741cb0bf9794783028e8b0cf23dab917fa5e37a6093b94c4c2f805f8e36b9f",
                "sha256:c3fbe449d869ea4d0909fc9d862007fb39a584fb0b73349a6aab336f0d90eaed",
                "sha256:c66546e30addb04a16cd864f10f5821272a1bfe6462ee5605613b4f1cb6f7b48",
                "sha256:c71d9d512b76f05fa00282227c2ae884abb60e09f08b5ca3132b7e7431ac7f0d",
                "sha256:c8601a66fbfc0052bb7860d2eacd303fcde3c14e87fdde409eceff516d659e77",
                "sha256:c88adbcb933f6b8612f6c593384bf824e562bb35fc8a0f55fac690ab5b3486e5",
                "sha256:ca00fafd2756bc9649bf80f1cf72c647dce38635f0695d7ce804bc0f759aa756",
                "sha256:ca8a23097c1f50e0fdb4de9e427537ca122a18df2eead06ed39c3a0bef6d9d3a",
                "sha256:cda1e2f66bb4ba7261a0f4c2d052d5d909798fca557cbff68f8a79a87d66a18f",
                "sha256:cdfc04f7647c29fb48da7a04082c34cdb16f878d3c6d098d62d5715c0ad3000c",
                "sha256:cf62dacb3f9234f3fddd74e178e6d25c68f2067fde765f1d95f87b1381248f58",
                "sha256:d00df2e4a81ffa56a6b1ec4d2bc29afdcb7f565e0b8cd3092fece2290c4c7a79",
                "sha256:d248a109699ce9992304e79c1f8735c82cc4c1386cd8e27027329c0549f248a2",
                "sha256:d63def9bbc6b35aef4d76dc740301a4185867e8870cbb8719ec9de672212fca8",
                "sha256:d82f20c0060ffdaadaf642b88ab0aa52365b56dffae812e188e5bdb998043588",
                "sha256:dbcf5371ea704759fcce772c66a07647751d1f5dbdec7818331c9b31ae996c77",
                "sha256:e8914dad106dacb0775718e54bf15e528055c4e92fb2677842996f2d52da5069",
                "sha256:ebe303cd9839af69dd1f7942acaa80b1ba90bacef2e7ded9347fbed4f1654672",
                "sha256:ec55a81ac2b0f41b8d6fb29aad16e55417036c7563bad5568686931aa4ff08f7",
                "sha256:effe182767d102cb65dfbbf74192237dbd22d4191928d59415aa7d7c861d8c88",
                "sha256:f42b82f268689f429def9ecfb86fa65ceea0eaf3fed408b570fe113311bf5ce7",
                "sha256:f6fe570e20e293eb50491ae14ddeef71a6a7e5f59d7e791393ffa99b13f1f8c2",
                "sha256:f799d1d6c33d81e983d3682571cc7d993ae7ff772c19b3aabb767039c33f6d1e",
                "sha256:f891b98f8bc6c9d521785816085e9657212621e93f223917fb8e32f318b2957e",
                "sha256:fa263135b892686e11d5b84f6a1892523123a00b7e5882eff4fbdabb38667347",
                "sha256:fa4c598ed77f74ec973247ca776341200b0f93ec3883e34c222907ce72cb92a4",
                "sha256:fe56659ccadbee97908132135de4b875543353351e0c92e736b7c57aee298b5a",
                "sha256:fe59a0c21a032024edb0c8e43f5dee5623fef0b65a1e3c1281836d9ce199af3b"
            ],
            "index": "pypi",
            "version": "==2.13.7"
        },
        "redis": {
            "extras": [
                "hiredis"
            ],
            "hashes": [
                "sha256:7b8c87d19c45d3f1271b124858d2a5c13160c4e74d4835e28273400fa34d5228",
                "sha256:cae3ee5d1f57d8caf534cd8764edf3163c77e073bdd74b6f54a87ffafdc5e7d9"
            ],
            "index": "pypi",
            "markers": null,
            "version": "==4.4.0"
        },
        "regex": {
            "hashes": [
                "sha256:052b670fafbe30966bbe5d025e90b2a491f85dfe5b2583a163b5e60a85a321ad",
                "sha256:0653d012b3bf45f194e5e6a41df9258811ac8fc395579fa82958a8b76286bea4",
                "sha256:0a069c8483466806ab94ea9068c34b200b8bfc66b6762f45a831c4baaa9e8cdd",
                "sha256:0cf0da36a212978be2c2e2e2d04bdff46f850108fccc1851332bcae51c8907cc",
                "sha256:131d4be09bea7ce2577f9623e415cab287a3c8e0624f778c1d955ec7c281bd4d",
                "sha256:144486e029793a733e43b2e37df16a16df4ceb62102636ff3db6033994711066",
                "sha256:1ddf14031a3882f684b8642cb74eea3af93a2be68893901b2b387c5fd92a03ec",
                "sha256:1eba476b1b242620c266edf6325b443a2e22b633217a9835a52d8da2b5c051f9",
                "sha256:20f61c9944f0be2dc2b75689ba409938c14876c19d02f7585af4460b6a21403e",
                "sha256:22960019a842777a9fa5134c2364efaed5fbf9610ddc5c904bd3a400973b0eb8",
                "sha256:22e7ebc231d28393dfdc19b185d97e14a0f178bedd78e85aad660e93b646604e",
                "sha256:23cbb932cc53a86ebde0fb72e7e645f9a5eec1a5af7aa9ce333e46286caef783",
                "sha256:29c04741b9ae13d1e94cf93fca257730b97ce6ea64cfe1eba11cf9ac4e85afb6",
                "sha256:2bde29cc44fa81c0a0c8686992c3080b37c488df167a371500b2a43ce9f026d1",
                "sha256:2cdc55ca07b4e70dda898d2ab7150ecf17c990076d3acd7a5f3b25cb23a69f1c",
                "sha256:370f6e97d02bf2dd20d7468ce4f38e173a124e769762d00beadec3bc2f4b3bc4",
                "sha256:395161bbdbd04a8333b9ff9763a05e9ceb4fe210e3c7690f5e68cedd3d65d8e1",
                "sha256:44136355e2f5e06bf6b23d337a75386371ba742ffa771440b85bed367c1318d1",
                "sha256:44a6c2f6374e0033873e9ed577a54a3602b4f609867794c1a3ebba65e4c93ee7",
                "sha256:4919899577ba37f505aaebdf6e7dc812d55e8f097331312db7f1aab18767cce8",
                "sha256:4b4b1fe58cd102d75ef0552cf17242705ce0759f9695334a56644ad2d83903fe",
                "sha256:4bdd56ee719a8f751cf5a593476a441c4e56c9b64dc1f0f30902858c4ef8771d",
                "sha256:4bf41b8b0a80708f7e0384519795e80dcb44d7199a35d52c15cc674d10b3081b",
                "sha256:4cac3405d8dda8bc6ed499557625585544dd5cbf32072dcc72b5a176cb1271c8",
                "sha256:4fe7fda2fe7c8890d454f2cbc91d6c01baf206fbc96d89a80241a02985118c0c",
                "sha256:50921c140561d3db2ab9f5b11c5184846cde686bb5a9dc64cae442926e86f3af",
                "sha256:5217c25229b6a85049416a5c1e6451e9060a1edcf988641e309dbe3ab26d3e49",
                "sha256:5352bea8a8f84b89d45ccc503f390a6be77917932b1c98c4cdc3565137acc714",
                "sha256:542e3e306d1669b25936b64917285cdffcd4f5c6f0247636fec037187bd93542",
                "sha256:543883e3496c8b6d58bd036c99486c3c8387c2fc01f7a342b760c1ea3158a318",
                "sha256:586b36ebda81e6c1a9c5a5d0bfdc236399ba6595e1397842fd4a45648c30f35e",
                "sha256:597f899f4ed42a38df7b0e46714880fb4e19a25c2f66e5c908805466721760f5",
                "sha256:5a260758454580f11dd8743fa98319bb046037dfab4f7828008909d0aa5292bc",
                "sha256:5aefb84a301327ad115e9d346c8e2760009131d9d4b4c6b213648d02e2abe144",
                "sha256:5e6a5567078b3eaed93558842346c9d678e116ab0135e22eb72db8325e90b453",
                "sha256:5ff525698de226c0ca743bfa71fc6b378cda2ddcf0d22d7c37b1cc925c9650a5",
                "sha256:61edbca89aa3f5ef7ecac8c23d975fe7261c12665f1d90a6b1af527bba86ce61",
                "sha256:659175b2144d199560d99a8d13b2228b85e6019b6e09e556209dfb8c37b78a11",
                "sha256:6a9a19bea8495bb419dc5d38c4519567781cd8d571c72efc6aa959473d10221a",
                "sha256:6b30bddd61d2a3261f025ad0f9ee2586988c6a00c780a2fb0a92cea2aa702c54",
                "sha256:6ffd55b5aedc6f25fd8d9f905c9376ca44fcf768673ffb9d160dd6f409bfda73",
                "sha256:702d8fc6f25bbf412ee706bd73019da5e44a8400861dfff7ff31eb5b4a1276dc",
                "sha256:74bcab50a13960f2a610cdcd066e25f1fd59e23b69637c92ad470784a51b1347",
                "sha256:75f591b2055523fc02a4bbe598aa867df9e953255f0b7f7715d2a36a9c30065c",
                "sha256:763b64853b0a8f4f9cfb41a76a4a85a9bcda7fdda5cb057016e7706fde928e66",
                "sha256:76c598ca73ec73a2f568e2a72ba46c3b6c8690ad9a07092b18e48ceb936e9f0c",
                "sha256:78d680ef3e4d405f36f0d6d1ea54e740366f061645930072d39bca16a10d8c93",
                "sha256:7b280948d00bd3973c1998f92e22aa3ecb76682e3a4255f33e1020bd32adf443",
                "sha256:7db345956ecce0c99b97b042b4ca7326feeec6b75facd8390af73b18e2650ffc",
                "sha256:7dbdce0c534bbf52274b94768b3498abdf675a691fec5f751b6057b3030f34c1",
                "sha256:7ef6b5942e6bfc5706301a18a62300c60db9af7f6368042227ccb7eeb22d0892",
                "sha256:7f5a3ffc731494f1a57bd91c47dc483a1e10048131ffb52d901bfe2beb6102e8",
                "sha256:8a45b6514861916c429e6059a55cf7db74670eaed2052a648e3e4d04f070e001",
                "sha256:8ad241da7fac963d7573cc67a064c57c58766b62a9a20c452ca1f21050868dfa",
                "sha256:8b0886885f7323beea6f552c28bff62cbe0983b9fbb94126531693ea6c5ebb90",
                "sha256:8ca88da1bd78990b536c4a7765f719803eb4f8f9971cc22d6ca965c10a7f2c4c",
                "sha256:8e0caeff18b96ea90fc0eb6e3bdb2b10ab5b01a95128dfeccb64a7238decf5f0",
                "sha256:957403a978e10fb3ca42572a23e6f7badff39aa1ce2f4ade68ee452dc6807692",
                "sha256:9af69f6746120998cd9c355e9c3c6aec7dff70d47247188feb4f829502be8ab4",
                "sha256:9c94f7cc91ab16b36ba5ce476f1904c91d6c92441f01cd61a8e2729442d6fcf5",
                "sha256:a37d51fa9a00d265cf73f3de3930fa9c41548177ba4f0faf76e61d512c774690",
                "sha256:a3a98921da9a1bf8457aeee6a551948a83601689e5ecdd736894ea9bbec77e83",
                "sha256:a3c1ebd4ed8e76e886507c9eddb1a891673686c813adf889b864a17fafcf6d66",
                "sha256:a5f9505efd574d1e5b4a76ac9dd92a12acb2b309551e9aa874c13c11caefbe4f",
                "sha256:a8ff454ef0bb061e37df03557afda9d785c905dab15584860f982e88be73015f",
                "sha256:a9d0b68ac1743964755ae2d89772c7e6fb0118acd4d0b7464eaf3921c6b49dd4",
                "sha256:aa62a07ac93b7cb6b7d0389d8ef57ffc321d78f60c037b19dfa78d6b17c928ee",
                "sha256:ac741bf78b9bb432e2d314439275235f41656e189856b11fb4e774d9f7246d81",
                "sha256:ae1e96785696b543394a4e3f15f3f225d44f3c55dafe3f206493031419fedf95",
                "sha256:b683e5fd7f74fb66e89a1ed16076dbab3f8e9f34c18b1979ded614fe10cdc4d9",
                "sha256:b7a8b43ee64ca8f4befa2bea4083f7c52c92864d8518244bfa6e88c751fa8fff",
                "sha256:b8e38472739028e5f2c3a4aded0ab7eadc447f0d84f310c7a8bb697ec417229e",
                "sha256:bfff48c7bd23c6e2aec6454aaf6edc44444b229e94743b34bdcdda2e35126cf5",
                "sha256:c14b63c9d7bab795d17392c7c1f9aaabbffd4cf4387725a0ac69109fb3b550c6",
                "sha256:c27cc1e4b197092e50ddbf0118c788d9977f3f8f35bfbbd3e76c1846a3443df7",
                "sha256:c28d3309ebd6d6b2cf82969b5179bed5fefe6142c70f354ece94324fa11bf6a1",
                "sha256:c670f4773f2f6f1957ff8a3962c7dd12e4be54d05839b216cb7fd70b5a1df394",
                "sha256:ce6910b56b700bea7be82c54ddf2e0ed792a577dfaa4a76b9af07d550af435c6",
                "sha256:d0213671691e341f6849bf33cd9fad21f7b1cb88b89e024f33370733fec58742",
                "sha256:d03fe67b2325cb3f09be029fd5da8df9e6974f0cde2c2ac6a79d2634e791dd57",
                "sha256:d0e5af9a9effb88535a472e19169e09ce750c3d442fb222254a276d77808620b",
                "sha256:d243b36fbf3d73c25e48014961e83c19c9cc92530516ce3c43050ea6276a2ab7",
                "sha256:d26166acf62f731f50bdd885b04b38828436d74e8e362bfcb8df221d868b5d9b",
                "sha256:d403d781b0e06d2922435ce3b8d2376579f0c217ae491e273bab8d092727d244",
                "sha256:d8716f82502997b3d0895d1c64c3b834181b1eaca28f3f6336a71777e437c2af",
                "sha256:e4f781ffedd17b0b834c8731b75cce2639d5a8afe961c1e58ee7f1f20b3af185",
                "sha256:e613a98ead2005c4ce037c7b061f2409a1a4e45099edb0ef3200ee26ed2a69a8",
                "sha256:ef4163770525257876f10e8ece1cf25b71468316f61451ded1a6f44273eedeb5"
            ],
            "markers": "python_version >= '3.6'",
            "version": "==2022.10.31"
        },
        "reportlab": {
            "hashes": [
                "sha256:07fdd968df7941c2bfb67b9bb4532f424992dfafc71b72a4e4b291ff707e6b0e",
                "sha256:090ea99ff829d918f7b6140594373b1340a34e1e6876eddae5aa06662ec10d64",
                "sha256:109009b02fc225882ea766a5ed8be0ef473fa1356e252a3f651a6aa89b4a195f",
                "sha256:1dd0307b2b13b0482ac8314fd793fbbce263a428b189371addf0466784e1d597",
                "sha256:236a6483210049205f6180d7a7595d0ca2e4ce343d83cc94ca719a4145809c6f",
                "sha256:26c25ea4afa8b92a2c14f4edc41c8fc30505745ce84cae86538e80cacadd7ae2",
                "sha256:2a0bc7a1d64fe754b62e175ba0cf47a630b529c0488ec9ac4e4c7655e295ea4d",
                "sha256:2c9b0861d8f40d7a24b094b8834f6a489b9e8c70bceaa7fa98237eed229671ce",
                "sha256:39e92fa4ab2a8f0f2cc051d9c1e3acb881340c07ef59c0c8b627861343d653c0",
                "sha256:3a62e51a4a47616896bd0f1e9cc3fbfb174b713794a5031a34b84f69dbe01775",
                "sha256:3fd1ffdd5204301eb4c290a5752ac62f44d2d0b262e02e35a1e5234c13e14662",
                "sha256:498b4ec7e73426de64c6bf6ec03c5b3f10dedf5db8a9e13fdf195f95a3d065aa",
                "sha256:4c599645af9b5b2241a23e977a82c965a59c24cd94b2600b8d34373c66cad763",
                "sha256:4fa3cdf490f3828b055381e8c7dc7819b3e5f7a442d7af7a8f90e9806a7fff51",
                "sha256:55a070206580e161b6bbe1a96abf816c18d4c2c225d49916654714c93d842835",
                "sha256:666bdba4958b348460a765c48b8c0640e7085540846ed9494f47d8651604b33c",
                "sha256:69f41295d696c822224334f0994f1f107df7efed72211d45a1118696f1427c84",
                "sha256:6dfcf7bd6db5d80711cbbd0996b6e7a79cc414ca81457960367df11d2860f92a",
                "sha256:71cf73f9907c444ef663ea653dbac24af07c307079572c3ff8f20ad1463af3b7",
                "sha256:72ec333f089b4fce5a6d740ed0a1963a3994146be195722da0d8e14d4a7e1600",
                "sha256:759495c2b8c15cb0d6b539c246896029e4cde42a896c3956f77e311c5f6b0807",
                "sha256:7a7c3369fa618eca79f9554ce06c618a5e738e592d61d96aa09b2457ca3ea410",
                "sha256:8b1215facead57cc5325aef4229ef886e85d270b2ba02080fb5809ce9d2b81b4",
                "sha256:907f7cd4832bb295d0c1573de15cc5aab5988282caf2ee7a2b1276fb6cdf502b",
                "sha256:93e229519d046491b798f2c12dbbf2f3e237e89589aa5cbb5e1d8c1a978816db",
                "sha256:a12049314497d872f6788f811e2b331654db207937f8a2fb34ff3e3cd9897faa",
                "sha256:a8dddc52e0e486291be0ad39184da0607fae9cc665fdba1881211de9cfc0b332",
                "sha256:adf78ccb2defad5b6ecb2e2e9f2a672719b0a8e2278592a7d77f6c220a042388",
                "sha256:b13cebf4e397bba14542bcd023338b6ff2c151a3a12aabca89eecbf972cb361a",
                "sha256:b3648f3c340b6b6aabf9352341478c708cee6f00c5cd5c902311fcf4ce870f3c",
                "sha256:b6a1b685da0b9a8000bb980e02d9d5be202d0cc539af113b661c76c051fca6f1",
                "sha256:b777ddc57b2d3366cbc540616034cdc1089ca0a31fefc907028e1dd62a6bf16c",
                "sha256:bb83df8f7840321d34cb5b24c972c617a8c1716c8a36e5050fff56adf5891b8c",
                "sha256:c07ec796a2a5d44bf787f2b623b6e668a389b0cafb78af34cf74554ff3bc532b",
                "sha256:c40e108072379ff83dd7442159ebc249d12eb8eec15b70614953fecd2c403792",
                "sha256:c4863c49602722237e35cbce5aa91af4539cc63a671f59504d2b3f3767d898cf",
                "sha256:c56d701f7dc662e1d3d7fe364e66fa1339eafce54a488c2d16ec0ea49dc213c2",
                "sha256:c84afd5bef6e407c80ba9f99b6abbe3ea78e8243b0f19897a871a7bcad1f749d",
                "sha256:cdd206883e999278d2af656f988dfcc89eb0c175ce6d75e87b713cf1e792c0c4",
                "sha256:ce85a204f46c871c8af6fa64b9bbed165456935c1d0bfb2f570a3194f6723ddb",
                "sha256:cee3b6ebef5e4a8654ec5f0effeb1a2bb157ad87b0ac856871d25a805c0f2f90",
                "sha256:d4cecfb48a6cfbfe2caf0fc280cecea999699e63bc98cb02254bd87b39eff677",
                "sha256:db62bed0774778fdf82c609cb9efd0062f2fdcd285be527d01f6be9fd9755888",
                "sha256:f51dcb39e910a853749250c0f82aced80bca3f7315e9c4ee14349eb7cab6a3f8",
                "sha256:f5808e1dac6b66c109d6205ce2aebf84bb89e1a1493b7e6df38932df5ebfb9cf"
            ],
            "markers": "python_version >= '3.7' and python_full_version < '4.0.0'",
            "version": "==3.6.12"
        },
        "requests": {
            "hashes": [
                "sha256:7c5599b102feddaa661c826c56ab4fee28bfd17f5abca1ebbe3e7f19d7c97983",
                "sha256:8fefa2a1a1365bf5520aac41836fbee479da67864514bdb821f31ce07ce65349"
            ],
            "markers": "python_version >= '3.7' and python_full_version < '4.0.0'",
            "version": "==2.28.1"
        },
        "scikit-learn": {
            "hashes": [
                "sha256:0834e4cec2a2e0d8978f39cb8fe1cad3be6c27a47927e1774bf5737ea65ec228",
                "sha256:184a42842a4e698ffa4d849b6019de50a77a0aa24d26afa28fa49c9190bb144b",
                "sha256:1beaa631434d1f17a20b1eef5d842e58c195875d2bc11901a1a70b5fe544745b",
                "sha256:23a88883ca60c571a06278e4726b3b51b3709cfa4c93cacbf5568b22ba960899",
                "sha256:25ba705ee1600ffc5df1dccd8fae129d7c6836e44ffcbb52d78536c9eaf8fcf9",
                "sha256:40f3ff68c505cb9d1f3693397c73991875d609da905087e00e7b4477645ec67b",
                "sha256:4e1ea0bc1706da45589bcf2490cde6276490a1b88f9af208dbb396fdc3a0babf",
                "sha256:5546a8894a0616e92489ef995b39a0715829f3df96e801bb55cbf196be0d9649",
                "sha256:680b65b3caee469541385d2ca5b03ff70408f6c618c583948312f0d2125df680",
                "sha256:6b63ca2b0643d30fbf9d25d93017ed3fb8351f31175d82d104bfec60cba7bb87",
                "sha256:83c772fa8c64776ad769fd764752c8452844307adcf10dee3adcc43988260f21",
                "sha256:867023a044fdfe59e5014a7fec7a3086a8928f10b5dce9382eedf4135f6709a2",
                "sha256:bc7073e025b62c1067cbfb76e69d08650c6b9d7a0e7afdfa20cb92d4afe516f6",
                "sha256:ceb0008f345188aa236e49c973dc160b9ed504a3abd7b321a0ecabcb669be0bd",
                "sha256:d395730f26d8fc752321f1953ddf72647c892d8bed74fad4d7c816ec9b602dfa",
                "sha256:da29d2e379c396a63af5ed4b671ad2005cd690ac373a23bee5a0f66504e05272",
                "sha256:de897720173b26842e21bed54362f5294e282422116b61cd931d4f5d870b9855",
                "sha256:e9535e867281ae6987bb80620ba14cf1649e936bfe45f48727b978b7a2dbe835",
                "sha256:f17420a8e3f40129aeb7e0f5ee35822d6178617007bb8f69521a2cefc20d5f00",
                "sha256:fc0a72237f0c56780cf550df87201a702d3bdcbbb23c6ef7d54c19326fa23f19",
                "sha256:fd3480c982b9e616b9f76ad8587804d3f4e91b4e2a6752e7dafb8a2e1f541098"
            ],
            "index": "pypi",
            "version": "==1.2.0"
        },
        "scipy": {
            "hashes": [
                "sha256:02b567e722d62bddd4ac253dafb01ce7ed8742cf8031aea030a41414b86c1125",
                "sha256:1166514aa3bbf04cb5941027c6e294a000bba0cf00f5cdac6c77f2dad479b434",
                "sha256:1da52b45ce1a24a4a22db6c157c38b39885a990a566748fc904ec9f03ed8c6ba",
                "sha256:23b22fbeef3807966ea42d8163322366dd89da9bebdc075da7034cee3a1441ca",
                "sha256:28d2cab0c6ac5aa131cc5071a3a1d8e1366dad82288d9ec2ca44df78fb50e649",
                "sha256:2ef0fbc8bcf102c1998c1f16f15befe7cffba90895d6e84861cd6c6a33fb54f6",
                "sha256:3b69b90c9419884efeffaac2c38376d6ef566e6e730a231e15722b0ab58f0328",
                "sha256:4b93ec6f4c3c4d041b26b5f179a6aab8f5045423117ae7a45ba9710301d7e462",
                "sha256:4e53a55f6a4f22de01ffe1d2f016e30adedb67a699a310cdcac312806807ca81",
                "sha256:6311e3ae9cc75f77c33076cb2794fb0606f14c8f1b1c9ff8ce6005ba2c283621",
                "sha256:65b77f20202599c51eb2771d11a6b899b97989159b7975e9b5259594f1d35ef4",
                "sha256:6cc6b33139eb63f30725d5f7fa175763dc2df6a8f38ddf8df971f7c345b652dc",
                "sha256:70de2f11bf64ca9921fda018864c78af7147025e467ce9f4a11bc877266900a6",
                "sha256:70ebc84134cf0c504ce6a5f12d6db92cb2a8a53a49437a6bb4edca0bc101f11c",
                "sha256:83606129247e7610b58d0e1e93d2c5133959e9cf93555d3c27e536892f1ba1f2",
                "sha256:93d07494a8900d55492401917a119948ed330b8c3f1d700e0b904a578f10ead4",
                "sha256:9c4e3ae8a716c8b3151e16c05edb1daf4cb4d866caa385e861556aff41300c14",
                "sha256:9dd4012ac599a1e7eb63c114d1eee1bcfc6dc75a29b589ff0ad0bb3d9412034f",
                "sha256:9e3fb1b0e896f14a85aa9a28d5f755daaeeb54c897b746df7a55ccb02b340f33",
                "sha256:a0aa8220b89b2e3748a2836fbfa116194378910f1a6e78e4675a095bcd2c762d",
                "sha256:d3b3c8924252caaffc54d4a99f1360aeec001e61267595561089f8b5900821bb",
                "sha256:e013aed00ed776d790be4cb32826adb72799c61e318676172495383ba4570aa4",
                "sha256:f3e7a8867f307e3359cc0ed2c63b61a1e33a19080f92fe377bc7d49f646f2ec1"
            ],
            "index": "pypi",
            "version": "==1.8.1"
        },
        "service-identity": {
            "hashes": [
                "sha256:6e6c6086ca271dc11b033d17c3a8bea9f24ebff920c587da090afc9519419d34",
                "sha256:f0b0caac3d40627c3c04d7a51b6e06721857a0e10a8775f2d1d7e72901b3a7db"
            ],
            "version": "==21.1.0"
        },
        "setproctitle": {
            "hashes": [
                "sha256:1c5d5dad7c28bdd1ec4187d818e43796f58a845aa892bb4481587010dc4d362b",
                "sha256:1c8d9650154afaa86a44ff195b7b10d683c73509d085339d174e394a22cccbb9",
                "sha256:1f0cde41857a644b7353a0060b5f94f7ba7cf593ebde5a1094da1be581ac9a31",
                "sha256:1f29b75e86260b0ab59adb12661ef9f113d2f93a59951373eb6d68a852b13e83",
                "sha256:1fa1a0fbee72b47dc339c87c890d3c03a72ea65c061ade3204f285582f2da30f",
                "sha256:1ff863a20d1ff6ba2c24e22436a3daa3cd80be1dfb26891aae73f61b54b04aca",
                "sha256:265ecbe2c6eafe82e104f994ddd7c811520acdd0647b73f65c24f51374cf9494",
                "sha256:288943dec88e178bb2fd868adf491197cc0fc8b6810416b1c6775e686bab87fe",
                "sha256:2a97d51c17d438cf5be284775a322d57b7ca9505bb7e118c28b1824ecaf8aeaa",
                "sha256:2e3ac25bfc4a0f29d2409650c7532d5ddfdbf29f16f8a256fc31c47d0dc05172",
                "sha256:2fbd8187948284293f43533c150cd69a0e4192c83c377da837dbcd29f6b83084",
                "sha256:37ece938110cab2bb3957e3910af8152ca15f2b6efdf4f2612e3f6b7e5459b80",
                "sha256:4058564195b975ddc3f0462375c533cce310ccdd41b80ac9aed641c296c3eff4",
                "sha256:4749a2b0c9ac52f864d13cee94546606f92b981b50e46226f7f830a56a9dc8e1",
                "sha256:4bba3be4c1fabf170595b71f3af46c6d482fbe7d9e0563999b49999a31876f77",
                "sha256:4d8938249a7cea45ab7e1e48b77685d0f2bab1ebfa9dde23e94ab97968996a7c",
                "sha256:5194b4969f82ea842a4f6af2f82cd16ebdc3f1771fb2771796e6add9835c1973",
                "sha256:55ce1e9925ce1765865442ede9dca0ba9bde10593fcd570b1f0fa25d3ec6b31c",
                "sha256:570d255fd99c7f14d8f91363c3ea96bd54f8742275796bca67e1414aeca7d8c3",
                "sha256:587c7d6780109fbd8a627758063d08ab0421377c0853780e5c356873cdf0f077",
                "sha256:589be87172b238f839e19f146b9ea47c71e413e951ef0dc6db4218ddacf3c202",
                "sha256:5b932c3041aa924163f4aab970c2f0e6b4d9d773f4d50326e0ea1cd69240e5c5",
                "sha256:5fb4f769c02f63fac90989711a3fee83919f47ae9afd4758ced5d86596318c65",
                "sha256:630f6fe5e24a619ccf970c78e084319ee8be5be253ecc9b5b216b0f474f5ef18",
                "sha256:65d884e22037b23fa25b2baf1a3316602ed5c5971eb3e9d771a38c3a69ce6e13",
                "sha256:6c877691b90026670e5a70adfbcc735460a9f4c274d35ec5e8a43ce3f8443005",
                "sha256:710e16fa3bade3b026907e4a5e841124983620046166f355bbb84be364bf2a02",
                "sha256:7a55fe05f15c10e8c705038777656fe45e3bd676d49ad9ac8370b75c66dd7cd7",
                "sha256:7aa0aac1711fadffc1d51e9d00a3bea61f68443d6ac0241a224e4d622489d665",
                "sha256:7f0bed90a216ef28b9d227d8d73e28a8c9b88c0f48a082d13ab3fa83c581488f",
                "sha256:7f2719a398e1a2c01c2a63bf30377a34d0b6ef61946ab9cf4d550733af8f1ef1",
                "sha256:7fe9df7aeb8c64db6c34fc3b13271a363475d77bc157d3f00275a53910cb1989",
                "sha256:88486e6cce2a18a033013d17b30a594f1c5cb42520c49c19e6ade40b864bb7ff",
                "sha256:8e4f8f12258a8739c565292a551c3db62cca4ed4f6b6126664e2381acb4931bf",
                "sha256:8ff3c8cb26afaed25e8bca7b9dd0c1e36de71f35a3a0706b5c0d5172587a3827",
                "sha256:9124bedd8006b0e04d4e8a71a0945da9b67e7a4ab88fdad7b1440dc5b6122c42",
                "sha256:92c626edc66169a1b09e9541b9c0c9f10488447d8a2b1d87c8f0672e771bc927",
                "sha256:a149a5f7f2c5a065d4e63cb0d7a4b6d3b66e6e80f12e3f8827c4f63974cbf122",
                "sha256:a47d97a75fd2d10c37410b180f67a5835cb1d8fdea2648fd7f359d4277f180b9",
                "sha256:a499fff50387c1520c085a07578a000123f519e5f3eee61dd68e1d301659651f",
                "sha256:a8e0881568c5e6beff91ef73c0ec8ac2a9d3ecc9edd6bd83c31ca34f770910c4",
                "sha256:ab45146c71ca6592c9cc8b354a2cc9cc4843c33efcbe1d245d7d37ce9696552d",
                "sha256:b2c9cb2705fc84cb8798f1ba74194f4c080aaef19d9dae843591c09b97678e98",
                "sha256:b34baef93bfb20a8ecb930e395ccd2ae3268050d8cf4fe187de5e2bd806fd796",
                "sha256:b617f12c9be61e8f4b2857be4a4319754756845dbbbd9c3718f468bbb1e17bcb",
                "sha256:b9fb97907c830d260fa0658ed58afd48a86b2b88aac521135c352ff7fd3477fd",
                "sha256:bae283e85fc084b18ffeb92e061ff7ac5af9e183c9d1345c93e178c3e5069cbe",
                "sha256:c2c46200656280a064073447ebd363937562debef329482fd7e570c8d498f806",
                "sha256:c8a09d570b39517de10ee5b718730e171251ce63bbb890c430c725c8c53d4484",
                "sha256:c91b9bc8985d00239f7dc08a49927a7ca1ca8a6af2c3890feec3ed9665b6f91e",
                "sha256:ca58cd260ea02759238d994cfae844fc8b1e206c684beb8f38877dcab8451dfc",
                "sha256:d7d17c8bd073cbf8d141993db45145a70b307385b69171d6b54bcf23e5d644de",
                "sha256:dad42e676c5261eb50fdb16bdf3e2771cf8f99a79ef69ba88729aeb3472d8575",
                "sha256:db684d6bbb735a80bcbc3737856385b55d53f8a44ce9b46e9a5682c5133a9bf7",
                "sha256:de3a540cd1817ede31f530d20e6a4935bbc1b145fd8f8cf393903b1e02f1ae76",
                "sha256:e00c9d5c541a2713ba0e657e0303bf96ddddc412ef4761676adc35df35d7c246",
                "sha256:e1aafc91cbdacc9e5fe712c52077369168e6b6c346f3a9d51bf600b53eae56bb",
                "sha256:e425be62524dc0c593985da794ee73eb8a17abb10fe692ee43bb39e201d7a099",
                "sha256:e43f315c68aa61cbdef522a2272c5a5b9b8fd03c301d3167b5e1343ef50c676c",
                "sha256:e49ae693306d7624015f31cb3e82708916759d592c2e5f72a35c8f4cc8aef258",
                "sha256:e5c50e164cd2459bc5137c15288a9ef57160fd5cbf293265ea3c45efe7870865",
                "sha256:e8579a43eafd246e285eb3a5b939e7158073d5087aacdd2308f23200eac2458b",
                "sha256:e85e50b9c67854f89635a86247412f3ad66b132a4d8534ac017547197c88f27d",
                "sha256:e932089c35a396dc31a5a1fc49889dd559548d14cb2237adae260382a090382e",
                "sha256:f0452282258dfcc01697026a8841258dd2057c4438b43914b611bccbcd048f10",
                "sha256:f4bfc89bd33ebb8e4c0e9846a09b1f5a4a86f5cb7a317e75cc42fee1131b4f4f",
                "sha256:fa2f50678f04fda7a75d0fe5dd02bbdd3b13cbe6ed4cf626e4472a7ccf47ae94",
                "sha256:faec934cfe5fd6ac1151c02e67156c3f526e82f96b24d550b5d51efa4a5527c6",
                "sha256:fcd3cf4286a60fdc95451d8d14e0389a6b4f5cebe02c7f2609325eb016535963",
                "sha256:fe8a988c7220c002c45347430993830666e55bc350179d91fcee0feafe64e1d4",
                "sha256:fed18e44711c5af4b681c2b3b18f85e6f0f1b2370a28854c645d636d5305ccd8",
                "sha256:ffc61a388a5834a97953d6444a2888c24a05f2e333f9ed49f977a87bb1ad4761"
            ],
            "index": "pypi",
            "version": "==1.3.2"
        },
        "setuptools": {
            "hashes": [
                "sha256:57f6f22bde4e042978bcd50176fdb381d7c21a9efa4041202288d3737a0c6a54",
                "sha256:a7620757bf984b58deaf32fc8a4577a9bbc0850cf92c20e1ce41c38c19e5fb75"
            ],
            "markers": "python_version >= '3.7'",
            "version": "==65.6.3"
        },
        "six": {
            "hashes": [
                "sha256:1e61c37477a1626458e36f7b1d82aa5c9b094fa4802892072e49de9c60c4c926",
                "sha256:8abb2f1d86890a2dfb989f9a77cfcfd3e47c2a354b01111771326f8aa26e0254"
            ],
            "markers": "python_version >= '2.7' and python_version not in '3.0, 3.1, 3.2, 3.3'",
            "version": "==1.16.0"
        },
        "sniffio": {
            "hashes": [
                "sha256:e60305c5e5d314f5389259b7f22aaa33d8f7dee49763119234af3755c55b9101",
                "sha256:eecefdce1e5bbfb7ad2eeaabf7c1eeb404d7757c379bd1f7e5cce9d8bf425384"
            ],
            "markers": "python_version >= '3.7'",
            "version": "==1.3.0"
        },
        "sqlparse": {
            "hashes": [
                "sha256:0323c0ec29cd52bceabc1b4d9d579e311f3e4961b98d174201d5622a23b85e34",
                "sha256:69ca804846bb114d2ec380e4360a8a340db83f0ccf3afceeb1404df028f57268"
            ],
            "markers": "python_version >= '3.5'",
            "version": "==0.4.3"
        },
        "threadpoolctl": {
            "hashes": [
                "sha256:8b99adda265feb6773280df41eece7b2e6561b772d21ffd52e372f999024907b",
                "sha256:a335baacfaa4400ae1f0d8e3a58d6674d2f8828e3716bb2802c44955ad391380"
            ],
            "markers": "python_version >= '3.6'",
            "version": "==3.1.0"
        },
        "tika": {
            "hashes": [
                "sha256:c2c50f405622f74531841104f9e85c17511aede11de8e5385eab1a29a31f191b"
            ],
            "index": "pypi",
            "version": "==1.24"
        },
        "tornado": {
            "hashes": [
                "sha256:1d54d13ab8414ed44de07efecb97d4ef7c39f7438cf5e976ccd356bebb1b5fca",
                "sha256:20f638fd8cc85f3cbae3c732326e96addff0a15e22d80f049e00121651e82e72",
                "sha256:5c87076709343557ef8032934ce5f637dbb552efa7b21d08e89ae7619ed0eb23",
                "sha256:5f8c52d219d4995388119af7ccaa0bcec289535747620116a58d830e7c25d8a8",
                "sha256:6fdfabffd8dfcb6cf887428849d30cf19a3ea34c2c248461e1f7d718ad30b66b",
                "sha256:87dcafae3e884462f90c90ecc200defe5e580a7fbbb4365eda7c7c1eb809ebc9",
                "sha256:9b630419bde84ec666bfd7ea0a4cb2a8a651c2d5cccdbdd1972a0c859dfc3c13",
                "sha256:b8150f721c101abdef99073bf66d3903e292d851bee51910839831caba341a75",
                "sha256:ba09ef14ca9893954244fd872798b4ccb2367c165946ce2dd7376aebdde8e3ac",
                "sha256:d3a2f5999215a3a06a4fc218026cd84c61b8b2b40ac5296a6db1f1451ef04c1e",
                "sha256:e5f923aa6a47e133d1cf87d60700889d7eae68988704e20c75fb2d65677a8e4b"
            ],
            "markers": "python_version >= '3.7'",
            "version": "==6.2"
        },
        "tqdm": {
            "hashes": [
                "sha256:5f4f682a004951c1b450bc753c710e9280c5746ce6ffedee253ddbcbf54cf1e4",
                "sha256:6fee160d6ffcd1b1c68c65f14c829c22832bc401726335ce92c52d395944a6a1"
            ],
            "index": "pypi",
            "version": "==4.64.1"
        },
        "twisted": {
            "extras": [
                "tls"
            ],
            "hashes": [
                "sha256:32acbd40a94f5f46e7b42c109bfae2b302250945561783a8b7a059048f2d4d31",
                "sha256:86c55f712cc5ab6f6d64e02503352464f0400f66d4f079096d744080afcccbd0"
            ],
            "markers": "python_full_version >= '3.7.1'",
            "version": "==22.10.0"
        },
        "txaio": {
            "hashes": [
                "sha256:2e4582b70f04b2345908254684a984206c0d9b50e3074a24a4c55aba21d24d01",
                "sha256:41223af4a9d5726e645a8ee82480f413e5e300dd257db94bc38ae12ea48fb2e5"
            ],
            "markers": "python_version >= '3.6'",
            "version": "==22.2.1"
        },
        "typing-extensions": {
            "hashes": [
                "sha256:1511434bb92bf8dd198c12b1cc812e800d4181cfcb867674e0f8279cc93087aa",
                "sha256:16fa4864408f655d35ec496218b85f79b3437c829e93320c7c9215ccfd92489e"
            ],
            "markers": "python_version < '3.10'",
            "version": "==4.4.0"
        },
        "tzdata": {
            "hashes": [
                "sha256:2b88858b0e3120792a3c0635c23daf36a7d7eeeca657c323da299d2094402a0d",
                "sha256:fe5f866eddd8b96e9fcba978f8e503c909b19ea7efda11e52e39494bad3a7bfa"
            ],
            "markers": "python_version >= '3.6'",
            "version": "==2022.7"
        },
        "tzlocal": {
            "hashes": [
                "sha256:89885494684c929d9191c57aa27502afc87a579be5cdd3225c77c463ea043745",
                "sha256:ee5842fa3a795f023514ac2d801c4a81d1743bbe642e3940143326b3a00addd7"
            ],
            "markers": "python_version >= '3.6'",
            "version": "==4.2"
        },
        "urllib3": {
            "hashes": [
                "sha256:47cc05d99aaa09c9e72ed5809b60e7ba354e64b59c9c173ac3018642d8bb41fc",
                "sha256:c083dd0dce68dbfbe1129d5271cb90f9447dea7d52097c6e0126120c521ddea8"
            ],
            "markers": "python_version >= '2.7' and python_version not in '3.0, 3.1, 3.2, 3.3, 3.4, 3.5'",
            "version": "==1.26.13"
        },
        "uvicorn": {
            "extras": [
                "standard"
            ],
            "hashes": [
                "sha256:a4e12017b940247f836bc90b72e725d7dfd0c8ed1c51eb365f5ba30d9f5127d8",
                "sha256:c3ed1598a5668208723f2bb49336f4509424ad198d6ab2615b7783db58d919fd"
            ],
            "index": "pypi",
            "markers": null,
            "version": "==0.20.0"
        },
        "uvloop": {
            "hashes": [
                "sha256:0949caf774b9fcefc7c5756bacbbbd3fc4c05a6b7eebc7c7ad6f825b23998d6d",
                "sha256:0ddf6baf9cf11a1a22c71487f39f15b2cf78eb5bde7e5b45fbb99e8a9d91b9e1",
                "sha256:1436c8673c1563422213ac6907789ecb2b070f5939b9cbff9ef7113f2b531595",
                "sha256:23609ca361a7fc587031429fa25ad2ed7242941adec948f9d10c045bfecab06b",
                "sha256:2a6149e1defac0faf505406259561bc14b034cdf1d4711a3ddcdfbaa8d825a05",
                "sha256:2deae0b0fb00a6af41fe60a675cec079615b01d68beb4cc7b722424406b126a8",
                "sha256:307958f9fc5c8bb01fad752d1345168c0abc5d62c1b72a4a8c6c06f042b45b20",
                "sha256:30babd84706115626ea78ea5dbc7dd8d0d01a2e9f9b306d24ca4ed5796c66ded",
                "sha256:3378eb62c63bf336ae2070599e49089005771cc651c8769aaad72d1bd9385a7c",
                "sha256:3d97672dc709fa4447ab83276f344a165075fd9f366a97b712bdd3fee05efae8",
                "sha256:3db8de10ed684995a7f34a001f15b374c230f7655ae840964d51496e2f8a8474",
                "sha256:3ebeeec6a6641d0adb2ea71dcfb76017602ee2bfd8213e3fcc18d8f699c5104f",
                "sha256:45cea33b208971e87a31c17622e4b440cac231766ec11e5d22c76fab3bf9df62",
                "sha256:6708f30db9117f115eadc4f125c2a10c1a50d711461699a0cbfaa45b9a78e376",
                "sha256:68532f4349fd3900b839f588972b3392ee56042e440dd5873dfbbcd2cc67617c",
                "sha256:6aafa5a78b9e62493539456f8b646f85abc7093dd997f4976bb105537cf2635e",
                "sha256:7d37dccc7ae63e61f7b96ee2e19c40f153ba6ce730d8ba4d3b4e9738c1dccc1b",
                "sha256:864e1197139d651a76c81757db5eb199db8866e13acb0dfe96e6fc5d1cf45fc4",
                "sha256:8887d675a64cfc59f4ecd34382e5b4f0ef4ae1da37ed665adba0c2badf0d6578",
                "sha256:8efcadc5a0003d3a6e887ccc1fb44dec25594f117a94e3127954c05cf144d811",
                "sha256:9b09e0f0ac29eee0451d71798878eae5a4e6a91aa275e114037b27f7db72702d",
                "sha256:a4aee22ece20958888eedbad20e4dbb03c37533e010fb824161b4f05e641f738",
                "sha256:a5abddb3558d3f0a78949c750644a67be31e47936042d4f6c888dd6f3c95f4aa",
                "sha256:c092a2c1e736086d59ac8e41f9c98f26bbf9b9222a76f21af9dfe949b99b2eb9",
                "sha256:c686a47d57ca910a2572fddfe9912819880b8765e2f01dc0dd12a9bf8573e539",
                "sha256:cbbe908fda687e39afd6ea2a2f14c2c3e43f2ca88e3a11964b297822358d0e6c",
                "sha256:ce9f61938d7155f79d3cb2ffa663147d4a76d16e08f65e2c66b77bd41b356718",
                "sha256:dbbaf9da2ee98ee2531e0c780455f2841e4675ff580ecf93fe5c48fe733b5667",
                "sha256:f1e507c9ee39c61bfddd79714e4f85900656db1aec4d40c6de55648e85c2799c",
                "sha256:ff3d00b70ce95adce264462c930fbaecb29718ba6563db354608f37e49e09024"
            ],
            "version": "==0.17.0"
        },
        "vine": {
            "hashes": [
                "sha256:4c9dceab6f76ed92105027c49c823800dd33cacce13bdedc5b914e3514b7fb30",
                "sha256:7d3b1624a953da82ef63462013bbd271d3eb75751489f9807598e8f340bd637e"
            ],
            "markers": "python_version >= '3.6'",
            "version": "==5.0.0"
        },
        "watchdog": {
            "hashes": [
                "sha256:1893d425ef4fb4f129ee8ef72226836619c2950dd0559bba022b0818c63a7b60",
                "sha256:1a410dd4d0adcc86b4c71d1317ba2ea2c92babaf5b83321e4bde2514525544d5",
                "sha256:1f2b0665c57358ce9786f06f5475bc083fea9d81ecc0efa4733fd0c320940a37",
                "sha256:1f8eca9d294a4f194ce9df0d97d19b5598f310950d3ac3dd6e8d25ae456d4c8a",
                "sha256:27e49268735b3c27310883012ab3bd86ea0a96dcab90fe3feb682472e30c90f3",
                "sha256:28704c71afdb79c3f215c90231e41c52b056ea880b6be6cee035c6149d658ed1",
                "sha256:2ac0bd7c206bb6df78ef9e8ad27cc1346f2b41b1fef610395607319cdab89bc1",
                "sha256:2af1a29fd14fc0a87fb6ed762d3e1ae5694dcde22372eebba50e9e5be47af03c",
                "sha256:3a048865c828389cb06c0bebf8a883cec3ae58ad3e366bcc38c61d8455a3138f",
                "sha256:441024df19253bb108d3a8a5de7a186003d68564084576fecf7333a441271ef7",
                "sha256:56fb3f40fc3deecf6e518303c7533f5e2a722e377b12507f6de891583f1b48aa",
                "sha256:619d63fa5be69f89ff3a93e165e602c08ed8da402ca42b99cd59a8ec115673e1",
                "sha256:74535e955359d79d126885e642d3683616e6d9ab3aae0e7dcccd043bd5a3ff4f",
                "sha256:76a2743402b794629a955d96ea2e240bd0e903aa26e02e93cd2d57b33900962b",
                "sha256:83cf8bc60d9c613b66a4c018051873d6273d9e45d040eed06d6a96241bd8ec01",
                "sha256:920a4bda7daa47545c3201a3292e99300ba81ca26b7569575bd086c865889090",
                "sha256:9e99c1713e4436d2563f5828c8910e5ff25abd6ce999e75f15c15d81d41980b6",
                "sha256:a5bd9e8656d07cae89ac464ee4bcb6f1b9cecbedc3bf1334683bed3d5afd39ba",
                "sha256:ad0150536469fa4b693531e497ffe220d5b6cd76ad2eda474a5e641ee204bbb6",
                "sha256:af4b5c7ba60206759a1d99811b5938ca666ea9562a1052b410637bb96ff97512",
                "sha256:c7bd98813d34bfa9b464cf8122e7d4bec0a5a427399094d2c17dd5f70d59bc61",
                "sha256:ceaa9268d81205876bedb1069f9feab3eccddd4b90d9a45d06a0df592a04cae9",
                "sha256:cf05e6ff677b9655c6e9511d02e9cc55e730c4e430b7a54af9c28912294605a4",
                "sha256:d0fb5f2b513556c2abb578c1066f5f467d729f2eb689bc2db0739daf81c6bb7e",
                "sha256:d6ae890798a3560688b441ef086bb66e87af6b400a92749a18b856a134fc0318",
                "sha256:e5aed2a700a18c194c39c266900d41f3db0c1ebe6b8a0834b9995c835d2ca66e",
                "sha256:e722755d995035dd32177a9c633d158f2ec604f2a358b545bba5bed53ab25bca",
                "sha256:ed91c3ccfc23398e7aa9715abf679d5c163394b8cad994f34f156d57a7c163dc"
            ],
            "index": "pypi",
            "version": "==2.2.0"
        },
        "watchfiles": {
            "hashes": [
                "sha256:00ea0081eca5e8e695cffbc3a726bb90da77f4e3f78ce29b86f0d95db4e70ef7",
                "sha256:0f9a22fff1745e2bb930b1e971c4c5b67ea3b38ae17a6adb9019371f80961219",
                "sha256:1b8e6db99e49cd7125d8a4c9d33c0735eea7b75a942c6ad68b75be3e91c242fb",
                "sha256:4ec0134a5e31797eb3c6c624dbe9354f2a8ee9c720e0b46fc5b7bab472b7c6d4",
                "sha256:548d6b42303d40264118178053c78820533b683b20dfbb254a8706ca48467357",
                "sha256:6e0d8fdfebc50ac7569358f5c75f2b98bb473befccf9498cf23b3e39993bb45a",
                "sha256:7102342d60207fa635e24c02a51c6628bf0472e5fef067f78a612386840407fc",
                "sha256:888db233e06907c555eccd10da99b9cd5ed45deca47e41766954292dc9f7b198",
                "sha256:9891d3c94272108bcecf5597a592e61105279def1313521e637f2d5acbe08bc9",
                "sha256:9a26272ef3e930330fc0c2c148cc29706cc2c40d25760c7ccea8d768a8feef8b",
                "sha256:9fb12a5e2b42e0b53769455ff93546e6bc9ab14007fbd436978d827a95ca5bd1",
                "sha256:a868ce2c7565137f852bd4c863a164dc81306cae7378dbdbe4e2aca51ddb8857",
                "sha256:b02e7fa03cd4059dd61ff0600080a5a9e7a893a85cb8e5178943533656eec65e",
                "sha256:bc7c726855f04f22ac79131b51bf0c9f728cb2117419ed830a43828b2c4a5fcb",
                "sha256:c541e0f2c3e95e83e4f84561c893284ba984e9d0025352057396d96dceb09f44",
                "sha256:cbaff354d12235002e62d9d3fa8bcf326a8490c1179aa5c17195a300a9e5952f",
                "sha256:dde79930d1b28f15994ad6613aa2865fc7a403d2bb14585a8714a53233b15717",
                "sha256:e2b2bdd26bf8d6ed90763e6020b475f7634f919dbd1730ea1b6f8cb88e21de5d"
            ],
            "version": "==0.18.1"
        },
        "wcwidth": {
            "hashes": [
                "sha256:beb4802a9cebb9144e99086eff703a642a13d6a0052920003a230f3294bbe784",
                "sha256:c4d647b99872929fdb7bdcaa4fbe7f01413ed3d98077df798530e5b04f116c83"
            ],
            "version": "==0.2.5"
        },
        "webencodings": {
            "hashes": [
                "sha256:a0af1213f3c2226497a97e2b3aa01a7e4bee4f403f95be16fc9acd2947514a78",
                "sha256:b36a1c245f2d304965eb4e0a82848379241dc04b865afcc4aab16748587e1923"
            ],
            "version": "==0.5.1"
        },
        "websockets": {
            "hashes": [
                "sha256:00213676a2e46b6ebf6045bc11d0f529d9120baa6f58d122b4021ad92adabd41",
                "sha256:00c870522cdb69cd625b93f002961ffb0c095394f06ba8c48f17eef7c1541f96",
                "sha256:0154f7691e4fe6c2b2bc275b5701e8b158dae92a1ab229e2b940efe11905dff4",
                "sha256:05a7233089f8bd355e8cbe127c2e8ca0b4ea55467861906b80d2ebc7db4d6b72",
                "sha256:09a1814bb15eff7069e51fed0826df0bc0702652b5cb8f87697d469d79c23576",
                "sha256:0cff816f51fb33c26d6e2b16b5c7d48eaa31dae5488ace6aae468b361f422b63",
                "sha256:185929b4808b36a79c65b7865783b87b6841e852ef5407a2fb0c03381092fa3b",
                "sha256:2fc8709c00704194213d45e455adc106ff9e87658297f72d544220e32029cd3d",
                "sha256:33d69ca7612f0ddff3316b0c7b33ca180d464ecac2d115805c044bf0a3b0d032",
                "sha256:389f8dbb5c489e305fb113ca1b6bdcdaa130923f77485db5b189de343a179393",
                "sha256:38ea7b82bfcae927eeffc55d2ffa31665dc7fec7b8dc654506b8e5a518eb4d50",
                "sha256:3d3cac3e32b2c8414f4f87c1b2ab686fa6284a980ba283617404377cd448f631",
                "sha256:40e826de3085721dabc7cf9bfd41682dadc02286d8cf149b3ad05bff89311e4f",
                "sha256:4239b6027e3d66a89446908ff3027d2737afc1a375f8fd3eea630a4842ec9a0c",
                "sha256:45ec8e75b7dbc9539cbfafa570742fe4f676eb8b0d3694b67dabe2f2ceed8aa6",
                "sha256:47a2964021f2110116cc1125b3e6d87ab5ad16dea161949e7244ec583b905bb4",
                "sha256:48c08473563323f9c9debac781ecf66f94ad5a3680a38fe84dee5388cf5acaf6",
                "sha256:4c6d2264f485f0b53adf22697ac11e261ce84805c232ed5dbe6b1bcb84b00ff0",
                "sha256:4f72e5cd0f18f262f5da20efa9e241699e0cf3a766317a17392550c9ad7b37d8",
                "sha256:56029457f219ade1f2fc12a6504ea61e14ee227a815531f9738e41203a429112",
                "sha256:5c1289596042fad2cdceb05e1ebf7aadf9995c928e0da2b7a4e99494953b1b94",
                "sha256:62e627f6b6d4aed919a2052efc408da7a545c606268d5ab5bfab4432734b82b4",
                "sha256:74de2b894b47f1d21cbd0b37a5e2b2392ad95d17ae983e64727e18eb281fe7cb",
                "sha256:7c584f366f46ba667cfa66020344886cf47088e79c9b9d39c84ce9ea98aaa331",
                "sha256:7d27a7e34c313b3a7f91adcd05134315002aaf8540d7b4f90336beafaea6217c",
                "sha256:7d3f0b61c45c3fa9a349cf484962c559a8a1d80dae6977276df8fd1fa5e3cb8c",
                "sha256:82ff5e1cae4e855147fd57a2863376ed7454134c2bf49ec604dfe71e446e2193",
                "sha256:84bc2a7d075f32f6ed98652db3a680a17a4edb21ca7f80fe42e38753a58ee02b",
                "sha256:884be66c76a444c59f801ac13f40c76f176f1bfa815ef5b8ed44321e74f1600b",
                "sha256:8a5cc00546e0a701da4639aa0bbcb0ae2bb678c87f46da01ac2d789e1f2d2038",
                "sha256:8dc96f64ae43dde92530775e9cb169979f414dcf5cff670455d81a6823b42089",
                "sha256:8f38706e0b15d3c20ef6259fd4bc1700cd133b06c3c1bb108ffe3f8947be15fa",
                "sha256:90fcf8929836d4a0e964d799a58823547df5a5e9afa83081761630553be731f9",
                "sha256:931c039af54fc195fe6ad536fde4b0de04da9d5916e78e55405436348cfb0e56",
                "sha256:932af322458da7e4e35df32f050389e13d3d96b09d274b22a7aa1808f292fee4",
                "sha256:942de28af58f352a6f588bc72490ae0f4ccd6dfc2bd3de5945b882a078e4e179",
                "sha256:9bc42e8402dc5e9905fb8b9649f57efcb2056693b7e88faa8fb029256ba9c68c",
                "sha256:a7a240d7a74bf8d5cb3bfe6be7f21697a28ec4b1a437607bae08ac7acf5b4882",
                "sha256:a9f9a735deaf9a0cadc2d8c50d1a5bcdbae8b6e539c6e08237bc4082d7c13f28",
                "sha256:ae5e95cfb53ab1da62185e23b3130e11d64431179debac6dc3c6acf08760e9b1",
                "sha256:b029fb2032ae4724d8ae8d4f6b363f2cc39e4c7b12454df8df7f0f563ed3e61a",
                "sha256:b0d15c968ea7a65211e084f523151dbf8ae44634de03c801b8bd070b74e85033",
                "sha256:b343f521b047493dc4022dd338fc6db9d9282658862756b4f6fd0e996c1380e1",
                "sha256:b627c266f295de9dea86bd1112ed3d5fafb69a348af30a2422e16590a8ecba13",
                "sha256:b9968694c5f467bf67ef97ae7ad4d56d14be2751000c1207d31bf3bb8860bae8",
                "sha256:ba089c499e1f4155d2a3c2a05d2878a3428cf321c848f2b5a45ce55f0d7d310c",
                "sha256:bbccd847aa0c3a69b5f691a84d2341a4f8a629c6922558f2a70611305f902d74",
                "sha256:bc0b82d728fe21a0d03e65f81980abbbcb13b5387f733a1a870672c5be26edab",
                "sha256:c57e4c1349fbe0e446c9fa7b19ed2f8a4417233b6984277cce392819123142d3",
                "sha256:c94ae4faf2d09f7c81847c63843f84fe47bf6253c9d60b20f25edfd30fb12588",
                "sha256:c9b27d6c1c6cd53dc93614967e9ce00ae7f864a2d9f99fe5ed86706e1ecbf485",
                "sha256:d210abe51b5da0ffdbf7b43eed0cfdff8a55a1ab17abbec4301c9ff077dd0342",
                "sha256:d58804e996d7d2307173d56c297cf7bc132c52df27a3efaac5e8d43e36c21c48",
                "sha256:d6a4162139374a49eb18ef5b2f4da1dd95c994588f5033d64e0bbfda4b6b6fcf",
                "sha256:da39dd03d130162deb63da51f6e66ed73032ae62e74aaccc4236e30edccddbb0",
                "sha256:db3c336f9eda2532ec0fd8ea49fef7a8df8f6c804cdf4f39e5c5c0d4a4ad9a7a",
                "sha256:dd500e0a5e11969cdd3320935ca2ff1e936f2358f9c2e61f100a1660933320ea",
                "sha256:dd9becd5fe29773d140d68d607d66a38f60e31b86df75332703757ee645b6faf",
                "sha256:e0cb5cc6ece6ffa75baccfd5c02cffe776f3f5c8bf486811f9d3ea3453676ce8",
                "sha256:e23173580d740bf8822fd0379e4bf30aa1d5a92a4f252d34e893070c081050df",
                "sha256:e3a686ecb4aa0d64ae60c9c9f1a7d5d46cab9bfb5d91a2d303d00e2cd4c4c5cc",
                "sha256:e789376b52c295c4946403bd0efecf27ab98f05319df4583d3c48e43c7342c2f",
                "sha256:edc344de4dac1d89300a053ac973299e82d3db56330f3494905643bb68801269",
                "sha256:eef610b23933c54d5d921c92578ae5f89813438fded840c2e9809d378dc765d3",
                "sha256:f2c38d588887a609191d30e902df2a32711f708abfd85d318ca9b367258cfd0c",
                "sha256:f55b5905705725af31ccef50e55391621532cd64fbf0bc6f4bac935f0fccec46",
                "sha256:f5fc088b7a32f244c519a048c170f14cf2251b849ef0e20cbbb0fdf0fdaf556f",
                "sha256:fe10ddc59b304cb19a1bdf5bd0a7719cbbc9fbdd57ac80ed436b709fcf889106",
                "sha256:ff64a1d38d156d429404aaa84b27305e957fd10c30e5880d1765c9480bea490f"
            ],
            "version": "==10.4"
        },
        "whitenoise": {
            "hashes": [
                "sha256:8e9c600a5c18bd17655ef668ad55b5edf6c24ce9bdca5bf607649ca4b1e8e2c2",
                "sha256:8fa943c6d4cd9e27673b70c21a07b0aa120873901e099cd46cab40f7cc96d567"
            ],
            "index": "pypi",
            "version": "==6.2.0"
        },
        "whoosh": {
            "hashes": [
                "sha256:7ca5633dbfa9e0e0fa400d3151a8a0c4bec53bd2ecedc0a67705b17565c31a83",
                "sha256:aa39c3c3426e3fd107dcb4bde64ca1e276a65a889d9085a6e4b54ba82420a852",
                "sha256:e0857375f63e9041e03fedd5b7541f97cf78917ac1b6b06c1fcc9b45375dda69"
            ],
            "index": "pypi",
            "version": "==2.7.4"
        },
        "zipp": {
            "hashes": [
                "sha256:83a28fcb75844b5c0cdaf5aa4003c2d728c77e05f5aeabe8e95e56727005fbaa",
                "sha256:a7a22e05929290a67401440b39690ae6563279bced5f314609d9d03798f56766"
            ],
            "markers": "python_version < '3.9'",
            "version": "==3.11.0"
        },
        "zope.interface": {
            "hashes": [
                "sha256:008b0b65c05993bb08912f644d140530e775cf1c62a072bf9340c2249e613c32",
                "sha256:0217a9615531c83aeedb12e126611b1b1a3175013bbafe57c702ce40000eb9a0",
                "sha256:0fb497c6b088818e3395e302e426850f8236d8d9f4ef5b2836feae812a8f699c",
                "sha256:17ebf6e0b1d07ed009738016abf0d0a0f80388e009d0ac6e0ead26fc162b3b9c",
                "sha256:311196634bb9333aa06f00fc94f59d3a9fddd2305c2c425d86e406ddc6f2260d",
                "sha256:3218ab1a7748327e08ef83cca63eea7cf20ea7e2ebcb2522072896e5e2fceedf",
                "sha256:404d1e284eda9e233c90128697c71acffd55e183d70628aa0bbb0e7a3084ed8b",
                "sha256:4087e253bd3bbbc3e615ecd0b6dd03c4e6a1e46d152d3be6d2ad08fbad742dcc",
                "sha256:40f4065745e2c2fa0dff0e7ccd7c166a8ac9748974f960cd39f63d2c19f9231f",
                "sha256:5334e2ef60d3d9439c08baedaf8b84dc9bb9522d0dacbc10572ef5609ef8db6d",
                "sha256:604cdba8f1983d0ab78edc29aa71c8df0ada06fb147cea436dc37093a0100a4e",
                "sha256:6373d7eb813a143cb7795d3e42bd8ed857c82a90571567e681e1b3841a390d16",
                "sha256:655796a906fa3ca67273011c9805c1e1baa047781fca80feeb710328cdbed87f",
                "sha256:65c3c06afee96c654e590e046c4a24559e65b0a87dbff256cd4bd6f77e1a33f9",
                "sha256:696f3d5493eae7359887da55c2afa05acc3db5fc625c49529e84bd9992313296",
                "sha256:6e972493cdfe4ad0411fd9abfab7d4d800a7317a93928217f1a5de2bb0f0d87a",
                "sha256:7579960be23d1fddecb53898035a0d112ac858c3554018ce615cefc03024e46d",
                "sha256:765d703096ca47aa5d93044bf701b00bbce4d903a95b41fff7c3796e747b1f1d",
                "sha256:7e66f60b0067a10dd289b29dceabd3d0e6d68be1504fc9d0bc209cf07f56d189",
                "sha256:8a2ffadefd0e7206adc86e492ccc60395f7edb5680adedf17a7ee4205c530df4",
                "sha256:959697ef2757406bff71467a09d940ca364e724c534efbf3786e86eee8591452",
                "sha256:9d783213fab61832dbb10d385a319cb0e45451088abd45f95b5bb88ed0acca1a",
                "sha256:a16025df73d24795a0bde05504911d306307c24a64187752685ff6ea23897cb0",
                "sha256:a2ad597c8c9e038a5912ac3cf166f82926feff2f6e0dabdab956768de0a258f5",
                "sha256:bfee1f3ff62143819499e348f5b8a7f3aa0259f9aca5e0ddae7391d059dce671",
                "sha256:d169ccd0756c15bbb2f1acc012f5aab279dffc334d733ca0d9362c5beaebe88e",
                "sha256:d514c269d1f9f5cd05ddfed15298d6c418129f3f064765295659798349c43e6f",
                "sha256:d692374b578360d36568dd05efb8a5a67ab6d1878c29c582e37ddba80e66c396",
                "sha256:dbaeb9cf0ea0b3bc4b36fae54a016933d64c6d52a94810a63c00f440ecb37dd7",
                "sha256:dc26c8d44472e035d59d6f1177eb712888447f5799743da9c398b0339ed90b1b",
                "sha256:e1574980b48c8c74f83578d1e77e701f8439a5d93f36a5a0af31337467c08fcf",
                "sha256:e74a578172525c20d7223eac5f8ad187f10940dac06e40113d62f14f3adb1e8f",
                "sha256:e945de62917acbf853ab968d8916290548df18dd62c739d862f359ecd25842a6",
                "sha256:f0980d44b8aded808bec5059018d64692f0127f10510eca71f2f0ace8fb11188",
                "sha256:f98d4bd7bbb15ca701d19b93263cc5edfd480c3475d163f137385f49e5b3a3a7",
                "sha256:fb68d212efd057596dee9e6582daded9f8ef776538afdf5feceb3059df2d2e7b"
            ],
            "markers": "python_version >= '2.7' and python_version not in '3.0, 3.1, 3.2, 3.3, 3.4'",
            "version": "==5.5.2"
        }
    },
    "develop": {
        "alabaster": {
            "hashes": [
                "sha256:446438bdcca0e05bd45ea2de1668c1d9b032e1a9154c2c259092d77031ddd359",
                "sha256:a661d72d58e6ea8a57f7a86e37d86716863ee5e92788398526d58b26a4e4dc02"
            ],
            "version": "==0.7.12"
        },
        "attrs": {
            "hashes": [
                "sha256:29e95c7f6778868dbd49170f98f8818f78f3dc5e0e37c0b1f474e3561b240836",
                "sha256:c9227bfc2f01993c03f68db37d1d15c9690188323c067c641f1a35ca58185f99"
            ],
            "markers": "python_version >= '3.6'",
            "version": "==22.2.0"
        },
        "babel": {
            "hashes": [
                "sha256:1ad3eca1c885218f6dce2ab67291178944f810a10a9b5f3cb8382a5a232b64fe",
                "sha256:5ef4b3226b0180dedded4229651c8b0e1a3a6a2837d45a073272f313e4cf97f6"
            ],
            "markers": "python_version >= '3.6'",
            "version": "==2.11.0"
        },
        "black": {
            "hashes": [
                "sha256:101c69b23df9b44247bd88e1d7e90154336ac4992502d4197bdac35dd7ee3320",
                "sha256:159a46a4947f73387b4d83e87ea006dbb2337eab6c879620a3ba52699b1f4351",
                "sha256:1f58cbe16dfe8c12b7434e50ff889fa479072096d79f0a7f25e4ab8e94cd8350",
                "sha256:229351e5a18ca30f447bf724d007f890f97e13af070bb6ad4c0a441cd7596a2f",
                "sha256:436cc9167dd28040ad90d3b404aec22cedf24a6e4d7de221bec2730ec0c97bcf",
                "sha256:559c7a1ba9a006226f09e4916060982fd27334ae1998e7a38b3f33a37f7a2148",
                "sha256:7412e75863aa5c5411886804678b7d083c7c28421210180d67dfd8cf1221e1f4",
                "sha256:77d86c9f3db9b1bf6761244bc0b3572a546f5fe37917a044e02f3166d5aafa7d",
                "sha256:82d9fe8fee3401e02e79767016b4907820a7dc28d70d137eb397b92ef3cc5bfc",
                "sha256:9eedd20838bd5d75b80c9f5487dbcb06836a43833a37846cf1d8c1cc01cef59d",
                "sha256:c116eed0efb9ff870ded8b62fe9f28dd61ef6e9ddd28d83d7d264a38417dcee2",
                "sha256:d30b212bffeb1e252b31dd269dfae69dd17e06d92b87ad26e23890f3efea366f"
            ],
            "index": "pypi",
            "version": "==22.12.0"
        },
        "cachetools": {
            "hashes": [
                "sha256:6a94c6402995a99c3970cc7e4884bb60b4a8639938157eeed436098bf9831757",
                "sha256:f9f17d2aec496a9aa6b76f53e3b614c965223c061982d434d160f930c698a9db"
            ],
            "markers": "python_version ~= '3.7'",
            "version": "==5.2.0"
        },
        "certifi": {
            "hashes": [
                "sha256:35824b4c3a97115964b408844d64aa14db1cc518f6562e8d7261699d1350a9e3",
                "sha256:4ad3232f5e926d6718ec31cfc1fcadfde020920e278684144551c91769c7bc18"
            ],
            "markers": "python_version >= '3.6'",
            "version": "==2022.12.7"
        },
        "cfgv": {
            "hashes": [
                "sha256:c6a0883f3917a037485059700b9e75da2464e6c27051014ad85ba6aaa5884426",
                "sha256:f5a830efb9ce7a445376bb66ec94c638a9787422f96264c98edc6bdeed8ab736"
            ],
            "markers": "python_full_version >= '3.6.1'",
            "version": "==3.3.1"
        },
        "chardet": {
            "hashes": [
                "sha256:0d62712b956bc154f85fb0a266e2a3c5913c2967e00348701b32411d6def31e5",
                "sha256:362777fb014af596ad31334fde1e8c327dfdb076e1960d1694662d46a6917ab9"
            ],
            "markers": "python_version >= '3.7'",
            "version": "==5.1.0"
        },
        "charset-normalizer": {
            "hashes": [
                "sha256:5a3d016c7c547f69d6f81fb0db9449ce888b418b5b9952cc5e6e66843e9dd845",
                "sha256:83e9a75d1911279afd89352c68b45348559d1fc0506b054b346651b5e7fee29f"
            ],
            "markers": "python_version >= '3.6'",
            "version": "==2.1.1"
        },
        "click": {
            "hashes": [
                "sha256:7682dc8afb30297001674575ea00d1814d808d6a36af415a82bd481d37ba7b8e",
                "sha256:bb4d8133cb15a609f44e8213d9b391b0809795062913b383c62be0ee95b1db48"
            ],
            "markers": "python_version >= '3.7'",
            "version": "==8.1.3"
        },
        "colorama": {
            "hashes": [
                "sha256:08695f5cb7ed6e0531a20572697297273c47b8cae5a63ffc6d6ed5c201be6e44",
                "sha256:4f1d9991f5acc0ca119f9d443620b77f9d6b33703e51011c16baf57afb285fc6"
            ],
            "markers": "python_version >= '2.7' and python_version not in '3.0, 3.1, 3.2, 3.3, 3.4, 3.5, 3.6'",
            "version": "==0.4.6"
        },
        "coverage": {
<<<<<<< HEAD
            "extras": [
                "toml"
            ],
=======
>>>>>>> f4e5023d
            "hashes": [
                "sha256:027018943386e7b942fa832372ebc120155fd970837489896099f5cfa2890f79",
                "sha256:11b990d520ea75e7ee8dcab5bc908072aaada194a794db9f6d7d5cfd19661e5a",
                "sha256:12adf310e4aafddc58afdb04d686795f33f4d7a6fa67a7a9d4ce7d6ae24d949f",
                "sha256:1431986dac3923c5945271f169f59c45b8802a114c8f548d611f2015133df77a",
                "sha256:1ef221513e6f68b69ee9e159506d583d31aa3567e0ae84eaad9d6ec1107dddaa",
                "sha256:20c8ac5386253717e5ccc827caad43ed66fea0efe255727b1053a8154d952398",
                "sha256:2198ea6fc548de52adc826f62cb18554caedfb1d26548c1b7c88d8f7faa8f6ba",
                "sha256:255758a1e3b61db372ec2736c8e2a1fdfaf563977eedbdf131de003ca5779b7d",
                "sha256:265de0fa6778d07de30bcf4d9dc471c3dc4314a23a3c6603d356a3c9abc2dfcf",
                "sha256:33a7da4376d5977fbf0a8ed91c4dffaaa8dbf0ddbf4c8eea500a2486d8bc4d7b",
                "sha256:42eafe6778551cf006a7c43153af1211c3aaab658d4d66fa5fcc021613d02518",
                "sha256:4433b90fae13f86fafff0b326453dd42fc9a639a0d9e4eec4d366436d1a41b6d",
                "sha256:4a5375e28c5191ac38cca59b38edd33ef4cc914732c916f2929029b4bfb50795",
                "sha256:4a8dbc1f0fbb2ae3de73eb0bdbb914180c7abfbf258e90b311dcd4f585d44bd2",
                "sha256:59f53f1dc5b656cafb1badd0feb428c1e7bc19b867479ff72f7a9dd9b479f10e",
                "sha256:5dbec3b9095749390c09ab7c89d314727f18800060d8d24e87f01fb9cfb40b32",
                "sha256:633713d70ad6bfc49b34ead4060531658dc6dfc9b3eb7d8a716d5873377ab745",
                "sha256:6b07130585d54fe8dff3d97b93b0e20290de974dc8177c320aeaf23459219c0b",
                "sha256:6c4459b3de97b75e3bd6b7d4b7f0db13f17f504f3d13e2a7c623786289dd670e",
                "sha256:6d4817234349a80dbf03640cec6109cd90cba068330703fa65ddf56b60223a6d",
                "sha256:723e8130d4ecc8f56e9a611e73b31219595baa3bb252d539206f7bbbab6ffc1f",
                "sha256:784f53ebc9f3fd0e2a3f6a78b2be1bd1f5575d7863e10c6e12504f240fd06660",
                "sha256:7b6be138d61e458e18d8e6ddcddd36dd96215edfe5f1168de0b1b32635839b62",
                "sha256:7ccf362abd726b0410bf8911c31fbf97f09f8f1061f8c1cf03dfc4b6372848f6",
                "sha256:83516205e254a0cb77d2d7bb3632ee019d93d9f4005de31dca0a8c3667d5bc04",
                "sha256:851cf4ff24062c6aec510a454b2584f6e998cada52d4cb58c5e233d07172e50c",
                "sha256:8f830ed581b45b82451a40faabb89c84e1a998124ee4212d440e9c6cf70083e5",
                "sha256:94e2565443291bd778421856bc975d351738963071e9b8839ca1fc08b42d4bef",
                "sha256:95203854f974e07af96358c0b261f1048d8e1083f2de9b1c565e1be4a3a48cfc",
                "sha256:97117225cdd992a9c2a5515db1f66b59db634f59d0679ca1fa3fe8da32749cae",
                "sha256:98e8a10b7a314f454d9eff4216a9a94d143a7ee65018dd12442e898ee2310578",
                "sha256:a1170fa54185845505fbfa672f1c1ab175446c887cce8212c44149581cf2d466",
                "sha256:a6b7d95969b8845250586f269e81e5dfdd8ff828ddeb8567a4a2eaa7313460c4",
                "sha256:a8fb6cf131ac4070c9c5a3e21de0f7dc5a0fbe8bc77c9456ced896c12fcdad91",
                "sha256:af4fffaffc4067232253715065e30c5a7ec6faac36f8fc8d6f64263b15f74db0",
                "sha256:b4a5be1748d538a710f87542f22c2cad22f80545a847ad91ce45e77417293eb4",
                "sha256:b5604380f3415ba69de87a289a2b56687faa4fe04dbee0754bfcae433489316b",
                "sha256:b9023e237f4c02ff739581ef35969c3739445fb059b060ca51771e69101efffe",
                "sha256:bc8ef5e043a2af066fa8cbfc6e708d58017024dc4345a1f9757b329a249f041b",
                "sha256:c4ed2820d919351f4167e52425e096af41bfabacb1857186c1ea32ff9983ed75",
                "sha256:cca4435eebea7962a52bdb216dec27215d0df64cf27fc1dd538415f5d2b9da6b",
                "sha256:d900bb429fdfd7f511f868cedd03a6bbb142f3f9118c09b99ef8dc9bf9643c3c",
                "sha256:d9ecf0829c6a62b9b573c7bb6d4dcd6ba8b6f80be9ba4fc7ed50bf4ac9aecd72",
                "sha256:dbdb91cd8c048c2b09eb17713b0c12a54fbd587d79adcebad543bc0cd9a3410b",
                "sha256:de3001a203182842a4630e7b8d1a2c7c07ec1b45d3084a83d5d227a3806f530f",
                "sha256:e07f4a4a9b41583d6eabec04f8b68076ab3cd44c20bd29332c6572dda36f372e",
                "sha256:ef8674b0ee8cc11e2d574e3e2998aea5df5ab242e012286824ea3c6970580e53",
                "sha256:f4f05d88d9a80ad3cac6244d36dd89a3c00abc16371769f1340101d3cb899fc3",
                "sha256:f642e90754ee3e06b0e7e51bce3379590e76b7f76b708e1a71ff043f87025c84",
                "sha256:fc2af30ed0d5ae0b1abdb4ebdce598eafd5b35397d4d75deb341a614d333d987"
            ],
            "markers": "python_version >= '3.7'",
            "version": "==6.5.0"
        },
        "coveralls": {
            "hashes": [
                "sha256:b32a8bb5d2df585207c119d6c01567b81fba690c9c10a753bfe27a335bfc43ea",
                "sha256:f42015f31d386b351d4226389b387ae173207058832fbf5c8ec4b40e27b16026"
            ],
            "index": "pypi",
            "version": "==3.3.1"
        },
        "distlib": {
            "hashes": [
                "sha256:14bad2d9b04d3a36127ac97f30b12a19268f211063d8f8ee4f47108896e11b46",
                "sha256:f35c4b692542ca110de7ef0bea44d73981caeb34ca0b9b6b2e6d7790dda8f80e"
            ],
            "version": "==0.3.6"
        },
        "docopt": {
            "hashes": [
                "sha256:49b3a825280bd66b3aa83585ef59c4a8c82f2c8a522dbe754a8bc8d08c85c491"
            ],
            "version": "==0.6.2"
        },
        "docutils": {
            "hashes": [
                "sha256:33995a6753c30b7f577febfc2c50411fec6aac7f7ffeb7c4cfe5991072dcf9e6",
                "sha256:5e1de4d849fee02c63b040a4a3fd567f4ab104defd8a5511fbbc24a8a017efbc"
            ],
            "markers": "python_version >= '3.7'",
            "version": "==0.19"
        },
        "exceptiongroup": {
            "hashes": [
                "sha256:327cbda3da756e2de031a3107b81ab7b3770a602c4d16ca618298c526f4bec1e",
                "sha256:bcb67d800a4497e1b404c2dd44fca47d3b7a5e5433dbab67f96c1a685cdfdf23"
            ],
            "markers": "python_version < '3.11'",
            "version": "==1.1.0"
        },
        "execnet": {
            "hashes": [
                "sha256:8f694f3ba9cc92cab508b152dcfe322153975c29bda272e2fd7f3f00f36e47c5",
                "sha256:a295f7cc774947aac58dde7fdc85f4aa00c42adf5d8f5468fc630c1acf30a142"
            ],
            "markers": "python_version >= '2.7' and python_version not in '3.0, 3.1, 3.2, 3.3, 3.4'",
            "version": "==1.9.0"
        },
        "factory-boy": {
            "hashes": [
                "sha256:a98d277b0c047c75eb6e4ab8508a7f81fb03d2cb21986f627913546ef7a2a55e",
                "sha256:eb02a7dd1b577ef606b75a253b9818e6f9eaf996d94449c9d5ebb124f90dc795"
            ],
            "index": "pypi",
            "version": "==3.2.1"
        },
        "faker": {
            "hashes": [
                "sha256:2d5443724f640ce07658ca8ca8bbd40d26b58914e63eec6549727869aa67e2cc",
                "sha256:c2a2ff9dd8dfd991109b517ab98d5cb465e857acb45f6b643a0e284a9eb2cc76"
            ],
            "markers": "python_version >= '3.7'",
            "version": "==15.3.4"
        },
        "filelock": {
            "hashes": [
                "sha256:7b319f24340b51f55a2bf7a12ac0755a9b03e718311dac567a0f4f7fabd2f5de",
                "sha256:f58d535af89bb9ad5cd4df046f741f8553a418c01a7856bf0d173bbc9f6bd16d"
            ],
            "index": "pypi",
            "version": "==3.9.0"
        },
        "ghp-import": {
            "hashes": [
                "sha256:8337dd7b50877f163d4c0289bc1f1c7f127550241988d568c1db512c4324a619",
                "sha256:9c535c4c61193c2df8871222567d7fd7e5014d835f97dc7b7439069e2413d343"
            ],
            "version": "==2.1.0"
        },
        "identify": {
            "hashes": [
                "sha256:14b7076b29c99b1b0b8b08e96d448c7b877a9b07683cd8cfda2ea06af85ffa1c",
                "sha256:e7db36b772b188099616aaf2accbee122949d1c6a1bac4f38196720d6f9f06db"
            ],
            "markers": "python_version >= '3.7'",
            "version": "==2.5.11"
        },
        "idna": {
            "hashes": [
                "sha256:814f528e8dead7d329833b91c5faa87d60bf71824cd12a7530b5526063d02cb4",
                "sha256:90b77e79eaa3eba6de819a0c442c0b4ceefc341a7a2ab77d7562bf49f425c5c2"
            ],
            "markers": "python_version >= '3.5'",
            "version": "==3.4"
        },
        "imagehash": {
            "hashes": [
                "sha256:5ad9a5cde14fe255745a8245677293ac0d67f09c330986a351f34b614ba62fb5",
                "sha256:7038d1b7f9e0585beb3dd8c0a956f02b95a346c0b5f24a9e8cc03ebadaf0aa70"
            ],
            "index": "pypi",
            "version": "==4.3.1"
        },
        "imagesize": {
            "hashes": [
                "sha256:0d8d18d08f840c19d0ee7ca1fd82490fdc3729b7ac93f49870406ddde8ef8d8b",
                "sha256:69150444affb9cb0d5cc5a92b3676f0b2fb7cd9ae39e947a5e11a36b4497cd4a"
            ],
            "markers": "python_version >= '2.7' and python_version not in '3.0, 3.1, 3.2, 3.3'",
            "version": "==1.4.1"
        },
        "iniconfig": {
            "hashes": [
                "sha256:011e24c64b7f47f6ebd835bb12a743f2fbe9a26d4cecaa7f53bc4f35ee9da8b3",
                "sha256:bc3af051d7d14b2ee5ef9969666def0cd1a000e121eaea580d4a313df4b37f32"
            ],
            "version": "==1.1.1"
        },
        "jinja2": {
            "hashes": [
                "sha256:31351a702a408a9e7595a8fc6150fc3f43bb6bf7e319770cbc0db9df9437e852",
                "sha256:6088930bfe239f0e6710546ab9c19c9ef35e29792895fed6e6e31a023a182a61"
            ],
            "markers": "python_version >= '3.7'",
            "version": "==3.1.2"
        },
        "livereload": {
            "hashes": [
                "sha256:776f2f865e59fde56490a56bcc6773b6917366bce0c267c60ee8aaf1a0959869",
                "sha256:ad4ac6f53b2d62bb6ce1a5e6e96f1f00976a32348afedcb4b6d68df2a1d346e4"
            ],
            "version": "==2.6.3"
        },
        "markdown": {
            "hashes": [
                "sha256:cbb516f16218e643d8e0a95b309f77eb118cb138d39a4f27851e6a63581db874",
                "sha256:f5da449a6e1c989a4cea2631aa8ee67caa5a2ef855d551c88f9e309f4634c621"
            ],
            "markers": "python_version >= '3.6'",
            "version": "==3.3.7"
        },
        "markdown-it-py": {
            "hashes": [
                "sha256:93de681e5c021a432c63147656fe21790bc01231e0cd2da73626f1aa3ac0fe27",
                "sha256:cf7e59fed14b5ae17c0006eff14a2d9a00ed5f3a846148153899a0224e2c07da"
            ],
            "markers": "python_version >= '3.7'",
            "version": "==2.1.0"
        },
        "markupsafe": {
            "hashes": [
                "sha256:0212a68688482dc52b2d45013df70d169f542b7394fc744c02a57374a4207003",
                "sha256:089cf3dbf0cd6c100f02945abeb18484bd1ee57a079aefd52cffd17fba910b88",
                "sha256:10c1bfff05d95783da83491be968e8fe789263689c02724e0c691933c52994f5",
                "sha256:33b74d289bd2f5e527beadcaa3f401e0df0a89927c1559c8566c066fa4248ab7",
                "sha256:3799351e2336dc91ea70b034983ee71cf2f9533cdff7c14c90ea126bfd95d65a",
                "sha256:3ce11ee3f23f79dbd06fb3d63e2f6af7b12db1d46932fe7bd8afa259a5996603",
                "sha256:421be9fbf0ffe9ffd7a378aafebbf6f4602d564d34be190fc19a193232fd12b1",
                "sha256:43093fb83d8343aac0b1baa75516da6092f58f41200907ef92448ecab8825135",
                "sha256:46d00d6cfecdde84d40e572d63735ef81423ad31184100411e6e3388d405e247",
                "sha256:4a33dea2b688b3190ee12bd7cfa29d39c9ed176bda40bfa11099a3ce5d3a7ac6",
                "sha256:4b9fe39a2ccc108a4accc2676e77da025ce383c108593d65cc909add5c3bd601",
                "sha256:56442863ed2b06d19c37f94d999035e15ee982988920e12a5b4ba29b62ad1f77",
                "sha256:671cd1187ed5e62818414afe79ed29da836dde67166a9fac6d435873c44fdd02",
                "sha256:694deca8d702d5db21ec83983ce0bb4b26a578e71fbdbd4fdcd387daa90e4d5e",
                "sha256:6a074d34ee7a5ce3effbc526b7083ec9731bb3cbf921bbe1d3005d4d2bdb3a63",
                "sha256:6d0072fea50feec76a4c418096652f2c3238eaa014b2f94aeb1d56a66b41403f",
                "sha256:6fbf47b5d3728c6aea2abb0589b5d30459e369baa772e0f37a0320185e87c980",
                "sha256:7f91197cc9e48f989d12e4e6fbc46495c446636dfc81b9ccf50bb0ec74b91d4b",
                "sha256:86b1f75c4e7c2ac2ccdaec2b9022845dbb81880ca318bb7a0a01fbf7813e3812",
                "sha256:8dc1c72a69aa7e082593c4a203dcf94ddb74bb5c8a731e4e1eb68d031e8498ff",
                "sha256:8e3dcf21f367459434c18e71b2a9532d96547aef8a871872a5bd69a715c15f96",
                "sha256:8e576a51ad59e4bfaac456023a78f6b5e6e7651dcd383bcc3e18d06f9b55d6d1",
                "sha256:96e37a3dc86e80bf81758c152fe66dbf60ed5eca3d26305edf01892257049925",
                "sha256:97a68e6ada378df82bc9f16b800ab77cbf4b2fada0081794318520138c088e4a",
                "sha256:99a2a507ed3ac881b975a2976d59f38c19386d128e7a9a18b7df6fff1fd4c1d6",
                "sha256:a49907dd8420c5685cfa064a1335b6754b74541bbb3706c259c02ed65b644b3e",
                "sha256:b09bf97215625a311f669476f44b8b318b075847b49316d3e28c08e41a7a573f",
                "sha256:b7bd98b796e2b6553da7225aeb61f447f80a1ca64f41d83612e6139ca5213aa4",
                "sha256:b87db4360013327109564f0e591bd2a3b318547bcef31b468a92ee504d07ae4f",
                "sha256:bcb3ed405ed3222f9904899563d6fc492ff75cce56cba05e32eff40e6acbeaa3",
                "sha256:d4306c36ca495956b6d568d276ac11fdd9c30a36f1b6eb928070dc5360b22e1c",
                "sha256:d5ee4f386140395a2c818d149221149c54849dfcfcb9f1debfe07a8b8bd63f9a",
                "sha256:dda30ba7e87fbbb7eab1ec9f58678558fd9a6b8b853530e176eabd064da81417",
                "sha256:e04e26803c9c3851c931eac40c695602c6295b8d432cbe78609649ad9bd2da8a",
                "sha256:e1c0b87e09fa55a220f058d1d49d3fb8df88fbfab58558f1198e08c1e1de842a",
                "sha256:e72591e9ecd94d7feb70c1cbd7be7b3ebea3f548870aa91e2732960fa4d57a37",
                "sha256:e8c843bbcda3a2f1e3c2ab25913c80a3c5376cd00c6e8c4a86a89a28c8dc5452",
                "sha256:efc1913fd2ca4f334418481c7e595c00aad186563bbc1ec76067848c7ca0a933",
                "sha256:f121a1420d4e173a5d96e47e9a0c0dcff965afdf1626d28de1460815f7c4ee7a",
                "sha256:fc7b548b17d238737688817ab67deebb30e8073c95749d55538ed473130ec0c7"
            ],
            "markers": "python_version >= '3.7'",
            "version": "==2.1.1"
        },
        "mdit-py-plugins": {
            "hashes": [
                "sha256:36d08a29def19ec43acdcd8ba471d3ebab132e7879d442760d963f19913e04b9",
                "sha256:5cfd7e7ac582a594e23ba6546a2f406e94e42eb33ae596d0734781261c251260"
            ],
            "markers": "python_version >= '3.7'",
            "version": "==0.3.3"
        },
        "mdurl": {
            "hashes": [
                "sha256:84008a41e51615a49fc9966191ff91509e3c40b939176e643fd50a5c2196b8f8",
                "sha256:bb413d29f5eea38f31dd4754dd7377d4465116fb207585f97bf925588687c1ba"
            ],
            "markers": "python_version >= '3.7'",
            "version": "==0.1.2"
        },
        "mergedeep": {
            "hashes": [
                "sha256:0096d52e9dad9939c3d975a774666af186eda617e6ca84df4c94dec30004f2a8",
                "sha256:70775750742b25c0d8f36c55aed03d24c3384d17c951b3175d898bd778ef0307"
            ],
            "markers": "python_version >= '3.6'",
            "version": "==1.3.4"
        },
        "mkdocs": {
            "hashes": [
                "sha256:8947af423a6d0facf41ea1195b8e1e8c85ad94ac95ae307fe11232e0424b11c5",
                "sha256:c8856a832c1e56702577023cd64cc5f84948280c1c0fcc6af4cd39006ea6aa8c"
            ],
            "markers": "python_version >= '3.7'",
            "version": "==1.4.2"
        },
        "mkdocs-material": {
            "hashes": [
                "sha256:b0ea0513fd8cab323e8a825d6692ea07fa83e917bb5db042e523afecc7064ab7",
                "sha256:c907b4b052240a5778074a30a78f31a1f8ff82d7012356dc26898b97559f082e"
            ],
            "index": "pypi",
            "version": "==8.5.11"
        },
        "mkdocs-material-extensions": {
            "hashes": [
                "sha256:9c003da71e2cc2493d910237448c672e00cefc800d3d6ae93d2fc69979e3bd93",
                "sha256:e41d9f38e4798b6617ad98ca8f7f1157b1e4385ac1459ca1e4ea219b556df945"
            ],
            "markers": "python_version >= '3.7'",
            "version": "==1.1.1"
        },
        "mypy-extensions": {
            "hashes": [
                "sha256:090fedd75945a69ae91ce1303b5824f428daf5a028d2f6ab8a299250a846f15d",
                "sha256:2d82818f5bb3e369420cb3c4060a7970edba416647068eb4c5343488a6c604a8"
            ],
            "version": "==0.4.3"
        },
        "myst-parser": {
            "hashes": [
                "sha256:61b275b85d9f58aa327f370913ae1bec26ebad372cc99f3ab85c8ec3ee8d9fb8",
                "sha256:79317f4bb2c13053dd6e64f9da1ba1da6cd9c40c8a430c447a7b146a594c246d"
            ],
            "index": "pypi",
            "version": "==0.18.1"
        },
        "nodeenv": {
            "hashes": [
                "sha256:27083a7b96a25f2f5e1d8cb4b6317ee8aeda3bdd121394e5ac54e498028a042e",
                "sha256:e0e7f7dfb85fc5394c6fe1e8fa98131a2473e04311a45afb6508f7cf1836fa2b"
            ],
            "markers": "python_version >= '2.7' and python_version not in '3.0, 3.1, 3.2, 3.3, 3.4, 3.5, 3.6'",
            "version": "==1.7.0"
        },
        "numpy": {
            "hashes": [
                "sha256:0044f7d944ee882400890f9ae955220d29b33d809a038923d88e4e01d652acd9",
                "sha256:0e3463e6ac25313462e04aea3fb8a0a30fb906d5d300f58b3bc2c23da6a15398",
                "sha256:179a7ef0889ab769cc03573b6217f54c8bd8e16cef80aad369e1e8185f994cd7",
                "sha256:2386da9a471cc00a1f47845e27d916d5ec5346ae9696e01a8a34760858fe9dd2",
                "sha256:26089487086f2648944f17adaa1a97ca6aee57f513ba5f1c0b7ebdabbe2b9954",
                "sha256:28bc9750ae1f75264ee0f10561709b1462d450a4808cd97c013046073ae64ab6",
                "sha256:28e418681372520c992805bb723e29d69d6b7aa411065f48216d8329d02ba032",
                "sha256:442feb5e5bada8408e8fcd43f3360b78683ff12a4444670a7d9e9824c1817d36",
                "sha256:6ec0c021cd9fe732e5bab6401adea5a409214ca5592cd92a114f7067febcba0c",
                "sha256:7094891dcf79ccc6bc2a1f30428fa5edb1e6fb955411ffff3401fb4ea93780a8",
                "sha256:84e789a085aabef2f36c0515f45e459f02f570c4b4c4c108ac1179c34d475ed7",
                "sha256:87a118968fba001b248aac90e502c0b13606721b1343cdaddbc6e552e8dfb56f",
                "sha256:8e669fbdcdd1e945691079c2cae335f3e3a56554e06bbd45d7609a6cf568c700",
                "sha256:ad2925567f43643f51255220424c23d204024ed428afc5aad0f86f3ffc080086",
                "sha256:b0677a52f5d896e84414761531947c7a330d1adc07c3a4372262f25d84af7bf7",
                "sha256:b07b40f5fb4fa034120a5796288f24c1fe0e0580bbfff99897ba6267af42def2",
                "sha256:b09804ff570b907da323b3d762e74432fb07955701b17b08ff1b5ebaa8cfe6a9",
                "sha256:b162ac10ca38850510caf8ea33f89edcb7b0bb0dfa5592d59909419986b72407",
                "sha256:b31da69ed0c18be8b77bfce48d234e55d040793cebb25398e2a7d84199fbc7e2",
                "sha256:caf65a396c0d1f9809596be2e444e3bd4190d86d5c1ce21f5fc4be60a3bc5b36",
                "sha256:cfa1161c6ac8f92dea03d625c2d0c05e084668f4a06568b77a25a89111621566",
                "sha256:dae46bed2cb79a58d6496ff6d8da1e3b95ba09afeca2e277628171ca99b99db1",
                "sha256:ddc7ab52b322eb1e40521eb422c4e0a20716c271a306860979d450decbb51b8e",
                "sha256:de92efa737875329b052982e37bd4371d52cabf469f83e7b8be9bb7752d67e51",
                "sha256:e274f0f6c7efd0d577744f52032fdd24344f11c5ae668fe8d01aac0422611df1",
                "sha256:ed5fb71d79e771ec930566fae9c02626b939e37271ec285e9efaf1b5d4370e7d",
                "sha256:ef85cf1f693c88c1fd229ccd1055570cb41cdf4875873b7728b6301f12cd05bf",
                "sha256:f1b739841821968798947d3afcefd386fa56da0caf97722a5de53e07c4ccedc7"
            ],
            "index": "pypi",
            "version": "==1.24.1"
        },
        "packaging": {
            "hashes": [
                "sha256:2198ec20bd4c017b8f9717e00f0c8714076fc2fd93816750ab48e2c41de2cfd3",
                "sha256:957e2148ba0e1a3b282772e791ef1d8083648bc131c8ab0c1feba110ce1146c3"
            ],
            "markers": "python_version >= '3.7'",
            "version": "==22.0"
        },
        "pathspec": {
            "hashes": [
                "sha256:3c95343af8b756205e2aba76e843ba9520a24dd84f68c22b9f93251507509dd6",
                "sha256:56200de4077d9d0791465aa9095a01d421861e405b5096955051deefd697d6f6"
            ],
            "markers": "python_version >= '3.7'",
            "version": "==0.10.3"
        },
        "pillow": {
            "hashes": [
                "sha256:03150abd92771742d4a8cd6f2fa6246d847dcd2e332a18d0c15cc75bf6703040",
                "sha256:073adb2ae23431d3b9bcbcff3fe698b62ed47211d0716b067385538a1b0f28b8",
                "sha256:0b07fffc13f474264c336298d1b4ce01d9c5a011415b79d4ee5527bb69ae6f65",
                "sha256:0b7257127d646ff8676ec8a15520013a698d1fdc48bc2a79ba4e53df792526f2",
                "sha256:12ce4932caf2ddf3e41d17fc9c02d67126935a44b86df6a206cf0d7161548627",
                "sha256:15c42fb9dea42465dfd902fb0ecf584b8848ceb28b41ee2b58f866411be33f07",
                "sha256:18498994b29e1cf86d505edcb7edbe814d133d2232d256db8c7a8ceb34d18cef",
                "sha256:1c7c8ae3864846fc95f4611c78129301e203aaa2af813b703c55d10cc1628535",
                "sha256:22b012ea2d065fd163ca096f4e37e47cd8b59cf4b0fd47bfca6abb93df70b34c",
                "sha256:276a5ca930c913f714e372b2591a22c4bd3b81a418c0f6635ba832daec1cbcfc",
                "sha256:2e0918e03aa0c72ea56edbb00d4d664294815aa11291a11504a377ea018330d3",
                "sha256:3033fbe1feb1b59394615a1cafaee85e49d01b51d54de0cbf6aa8e64182518a1",
                "sha256:3168434d303babf495d4ba58fc22d6604f6e2afb97adc6a423e917dab828939c",
                "sha256:32a44128c4bdca7f31de5be641187367fe2a450ad83b833ef78910397db491aa",
                "sha256:3dd6caf940756101205dffc5367babf288a30043d35f80936f9bfb37f8355b32",
                "sha256:40e1ce476a7804b0fb74bcfa80b0a2206ea6a882938eaba917f7a0f004b42502",
                "sha256:41e0051336807468be450d52b8edd12ac60bebaa97fe10c8b660f116e50b30e4",
                "sha256:4390e9ce199fc1951fcfa65795f239a8a4944117b5935a9317fb320e7767b40f",
                "sha256:502526a2cbfa431d9fc2a079bdd9061a2397b842bb6bc4239bb176da00993812",
                "sha256:51e0e543a33ed92db9f5ef69a0356e0b1a7a6b6a71b80df99f1d181ae5875636",
                "sha256:57751894f6618fd4308ed8e0c36c333e2f5469744c34729a27532b3db106ee20",
                "sha256:5d77adcd56a42d00cc1be30843d3426aa4e660cab4a61021dc84467123f7a00c",
                "sha256:655a83b0058ba47c7c52e4e2df5ecf484c1b0b0349805896dd350cbc416bdd91",
                "sha256:68943d632f1f9e3dce98908e873b3a090f6cba1cbb1b892a9e8d97c938871fbe",
                "sha256:6c738585d7a9961d8c2821a1eb3dcb978d14e238be3d70f0a706f7fa9316946b",
                "sha256:73bd195e43f3fadecfc50c682f5055ec32ee2c933243cafbfdec69ab1aa87cad",
                "sha256:772a91fc0e03eaf922c63badeca75e91baa80fe2f5f87bdaed4280662aad25c9",
                "sha256:77ec3e7be99629898c9a6d24a09de089fa5356ee408cdffffe62d67bb75fdd72",
                "sha256:7db8b751ad307d7cf238f02101e8e36a128a6cb199326e867d1398067381bff4",
                "sha256:801ec82e4188e935c7f5e22e006d01611d6b41661bba9fe45b60e7ac1a8f84de",
                "sha256:82409ffe29d70fd733ff3c1025a602abb3e67405d41b9403b00b01debc4c9a29",
                "sha256:828989c45c245518065a110434246c44a56a8b2b2f6347d1409c787e6e4651ee",
                "sha256:829f97c8e258593b9daa80638aee3789b7df9da5cf1336035016d76f03b8860c",
                "sha256:871b72c3643e516db4ecf20efe735deb27fe30ca17800e661d769faab45a18d7",
                "sha256:89dca0ce00a2b49024df6325925555d406b14aa3efc2f752dbb5940c52c56b11",
                "sha256:90fb88843d3902fe7c9586d439d1e8c05258f41da473952aa8b328d8b907498c",
                "sha256:97aabc5c50312afa5e0a2b07c17d4ac5e865b250986f8afe2b02d772567a380c",
                "sha256:9aaa107275d8527e9d6e7670b64aabaaa36e5b6bd71a1015ddd21da0d4e06448",
                "sha256:9f47eabcd2ded7698106b05c2c338672d16a6f2a485e74481f524e2a23c2794b",
                "sha256:a0a06a052c5f37b4ed81c613a455a81f9a3a69429b4fd7bb913c3fa98abefc20",
                "sha256:ab388aaa3f6ce52ac1cb8e122c4bd46657c15905904b3120a6248b5b8b0bc228",
                "sha256:ad58d27a5b0262c0c19b47d54c5802db9b34d38bbf886665b626aff83c74bacd",
                "sha256:ae5331c23ce118c53b172fa64a4c037eb83c9165aba3a7ba9ddd3ec9fa64a699",
                "sha256:af0372acb5d3598f36ec0914deed2a63f6bcdb7b606da04dc19a88d31bf0c05b",
                "sha256:afa4107d1b306cdf8953edde0534562607fe8811b6c4d9a486298ad31de733b2",
                "sha256:b03ae6f1a1878233ac620c98f3459f79fd77c7e3c2b20d460284e1fb370557d4",
                "sha256:b0915e734b33a474d76c28e07292f196cdf2a590a0d25bcc06e64e545f2d146c",
                "sha256:b4012d06c846dc2b80651b120e2cdd787b013deb39c09f407727ba90015c684f",
                "sha256:b472b5ea442148d1c3e2209f20f1e0bb0eb556538690fa70b5e1f79fa0ba8dc2",
                "sha256:b59430236b8e58840a0dfb4099a0e8717ffb779c952426a69ae435ca1f57210c",
                "sha256:b90f7616ea170e92820775ed47e136208e04c967271c9ef615b6fbd08d9af0e3",
                "sha256:b9a65733d103311331875c1dca05cb4606997fd33d6acfed695b1232ba1df193",
                "sha256:bac18ab8d2d1e6b4ce25e3424f709aceef668347db8637c2296bcf41acb7cf48",
                "sha256:bca31dd6014cb8b0b2db1e46081b0ca7d936f856da3b39744aef499db5d84d02",
                "sha256:be55f8457cd1eac957af0c3f5ece7bc3f033f89b114ef30f710882717670b2a8",
                "sha256:c7025dce65566eb6e89f56c9509d4f628fddcedb131d9465cacd3d8bac337e7e",
                "sha256:c935a22a557a560108d780f9a0fc426dd7459940dc54faa49d83249c8d3e760f",
                "sha256:dbb8e7f2abee51cef77673be97760abff1674ed32847ce04b4af90f610144c7b",
                "sha256:e6ea6b856a74d560d9326c0f5895ef8050126acfdc7ca08ad703eb0081e82b74",
                "sha256:ebf2029c1f464c59b8bdbe5143c79fa2045a581ac53679733d3a91d400ff9efb",
                "sha256:f1ff2ee69f10f13a9596480335f406dd1f70c3650349e2be67ca3139280cade0"
            ],
            "index": "pypi",
            "version": "==9.3.0"
        },
        "platformdirs": {
            "hashes": [
                "sha256:83c8f6d04389165de7c9b6f0c682439697887bca0aa2f1c87ef1826be3584490",
                "sha256:e1fea1fe471b9ff8332e229df3cb7de4f53eeea4998d3b6bfff542115e998bd2"
            ],
            "markers": "python_version >= '3.7'",
            "version": "==2.6.2"
        },
        "pluggy": {
            "hashes": [
                "sha256:4224373bacce55f955a878bf9cfa763c1e360858e330072059e10bad68531159",
                "sha256:74134bbf457f031a36d68416e1509f34bd5ccc019f0bcc952c7b909d06b37bd3"
            ],
            "markers": "python_version >= '3.6'",
            "version": "==1.0.0"
        },
        "pre-commit": {
            "hashes": [
                "sha256:31ef31af7e474a8d8995027fefdfcf509b5c913ff31f2015b4ec4beb26a6f658",
                "sha256:e2f91727039fc39a92f58a588a25b87f936de6567eed4f0e673e0507edc75bad"
            ],
            "index": "pypi",
            "version": "==2.21.0"
        },
        "pycodestyle": {
            "hashes": [
                "sha256:347187bdb476329d98f695c213d7295a846d1152ff4fe9bacb8a9590b8ee7053",
                "sha256:8a4eaf0d0495c7395bdab3589ac2db602797d76207242c17d470186815706610"
            ],
            "index": "pypi",
            "version": "==2.10.0"
        },
        "pygments": {
            "hashes": [
                "sha256:56a8508ae95f98e2b9bdf93a6be5ae3f7d8af858b43e02c5a2ff083726be40c1",
                "sha256:f643f331ab57ba3c9d89212ee4a2dabc6e94f117cf4eefde99a0574720d14c42"
            ],
            "markers": "python_version >= '3.6'",
            "version": "==2.13.0"
        },
        "pymdown-extensions": {
            "hashes": [
                "sha256:0f8fb7b74a37a61cc34e90b2c91865458b713ec774894ffad64353a5fce85cfc",
                "sha256:ac698c15265680db5eb13cd4342abfcde2079ac01e5486028f47a1b41547b859"
            ],
            "markers": "python_version >= '3.7'",
            "version": "==9.9"
        },
        "pyproject-api": {
            "hashes": [
                "sha256:093c047d192ceadcab7afd6b501276bf2ce44adf41cb9c313234518cddd20818",
                "sha256:155d5623453173b7b4e9379a3146ccef2d52335234eb2d03d6ba730e7dad179c"
            ],
            "markers": "python_version >= '3.7'",
            "version": "==1.2.1"
        },
        "pytest": {
            "hashes": [
                "sha256:892f933d339f068883b6fd5a459f03d85bfcb355e4981e146d2c7616c21fef71",
                "sha256:c4014eb40e10f11f355ad4e3c2fb2c6c6d1919c73f3b5a433de4708202cade59"
            ],
            "index": "pypi",
            "version": "==7.2.0"
        },
        "pytest-cov": {
            "hashes": [
                "sha256:2feb1b751d66a8bd934e5edfa2e961d11309dc37b73b0eabe73b5945fee20f6b",
                "sha256:996b79efde6433cdbd0088872dbc5fb3ed7fe1578b68cdbba634f14bb8dd0470"
            ],
            "index": "pypi",
            "version": "==4.0.0"
        },
        "pytest-django": {
            "hashes": [
                "sha256:c60834861933773109334fe5a53e83d1ef4828f2203a1d6a0fa9972f4f75ab3e",
                "sha256:d9076f759bb7c36939dbdd5ae6633c18edfc2902d1a69fdbefd2426b970ce6c2"
            ],
            "index": "pypi",
            "version": "==4.5.2"
        },
        "pytest-env": {
            "hashes": [
                "sha256:8c0605ae09a5b7e41c20ebcc44f2c906eea9654095b4b0c342b3814bcc3a8492",
                "sha256:d7b2f5273ec6d1e221757998bc2f50d2474ed7d0b9331b92556011fadc4e9abf"
            ],
            "index": "pypi",
            "version": "==0.8.1"
        },
        "pytest-sugar": {
            "hashes": [
                "sha256:30e5225ed2b3cc988a8a672f8bda0fc37bcd92d62e9273937f061112b3f2186d",
                "sha256:c4793495f3c32e114f0f5416290946c316eb96ad5a3684dcdadda9267e59b2b8"
            ],
            "index": "pypi",
            "version": "==0.9.6"
        },
        "pytest-xdist": {
            "hashes": [
                "sha256:40fdb8f3544921c5dfcd486ac080ce22870e71d82ced6d2e78fa97c2addd480c",
                "sha256:70a76f191d8a1d2d6be69fc440cdf85f3e4c03c08b520fd5dc5d338d6cf07d89"
            ],
            "index": "pypi",
            "version": "==3.1.0"
        },
        "python-dateutil": {
            "hashes": [
                "sha256:0123cacc1627ae19ddf3c27a5de5bd67ee4586fbdd6440d9748f8abb483d3e86",
                "sha256:961d03dc3453ebbc59dbdea9e4e11c5651520a876d0f4db161e8674aae935da9"
            ],
            "index": "pypi",
            "version": "==2.8.2"
        },
        "pytz": {
            "hashes": [
                "sha256:7ccfae7b4b2c067464a6733c6261673fdb8fd1be905460396b97a073e9fa683a",
                "sha256:93007def75ae22f7cd991c84e02d434876818661f8df9ad5df9e950ff4e52cfd"
            ],
            "version": "==2022.7"
        },
        "pywavelets": {
            "hashes": [
                "sha256:030670a213ee8fefa56f6387b0c8e7d970c7f7ad6850dc048bd7c89364771b9b",
                "sha256:058b46434eac4c04dd89aeef6fa39e4b6496a951d78c500b6641fd5b2cc2f9f4",
                "sha256:231b0e0b1cdc1112f4af3c24eea7bf181c418d37922a67670e9bf6cfa2d544d4",
                "sha256:23bafd60350b2b868076d976bdd92f950b3944f119b4754b1d7ff22b7acbf6c6",
                "sha256:3f19327f2129fb7977bc59b966b4974dfd72879c093e44a7287500a7032695de",
                "sha256:47cac4fa25bed76a45bc781a293c26ac63e8eaae9eb8f9be961758d22b58649c",
                "sha256:578af438a02a86b70f1975b546f68aaaf38f28fb082a61ceb799816049ed18aa",
                "sha256:6437af3ddf083118c26d8f97ab43b0724b956c9f958e9ea788659f6a2834ba93",
                "sha256:64c6bac6204327321db30b775060fbe8e8642316e6bff17f06b9f34936f88875",
                "sha256:67a0d28a08909f21400cb09ff62ba94c064882ffd9e3a6b27880a111211d59bd",
                "sha256:71ab30f51ee4470741bb55fc6b197b4a2b612232e30f6ac069106f0156342356",
                "sha256:7231461d7a8eb3bdc7aa2d97d9f67ea5a9f8902522818e7e2ead9c2b3408eeb1",
                "sha256:754fa5085768227c4f4a26c1e0c78bc509a266d9ebd0eb69a278be7e3ece943c",
                "sha256:7ab8d9db0fe549ab2ee0bea61f614e658dd2df419d5b75fba47baa761e95f8f2",
                "sha256:875d4d620eee655346e3589a16a73790cf9f8917abba062234439b594e706784",
                "sha256:88aa5449e109d8f5e7f0adef85f7f73b1ab086102865be64421a3a3d02d277f4",
                "sha256:91d3d393cffa634f0e550d88c0e3f217c96cfb9e32781f2960876f1808d9b45b",
                "sha256:9cb5ca8d11d3f98e89e65796a2125be98424d22e5ada360a0dbabff659fca0fc",
                "sha256:ab7da0a17822cd2f6545626946d3b82d1a8e106afc4b50e3387719ba01c7b966",
                "sha256:ad987748f60418d5f4138db89d82ba0cb49b086e0cbb8fd5c3ed4a814cfb705e",
                "sha256:d0e56cd7a53aed3cceca91a04d62feb3a0aca6725b1912d29546c26f6ea90426",
                "sha256:d854411eb5ee9cb4bc5d0e66e3634aeb8f594210f6a1bed96dbed57ec70f181c",
                "sha256:da7b9c006171be1f9ddb12cc6e0d3d703b95f7f43cb5e2c6f5f15d3233fcf202",
                "sha256:daf0aa79842b571308d7c31a9c43bc99a30b6328e6aea3f50388cd8f69ba7dbc",
                "sha256:de7cd61a88a982edfec01ea755b0740e94766e00a1ceceeafef3ed4c85c605cd"
            ],
            "markers": "python_version >= '3.8'",
            "version": "==1.4.1"
        },
        "pyyaml": {
            "hashes": [
                "sha256:01b45c0191e6d66c470b6cf1b9531a771a83c1c4208272ead47a3ae4f2f603bf",
                "sha256:0283c35a6a9fbf047493e3a0ce8d79ef5030852c51e9d911a27badfde0605293",
                "sha256:055d937d65826939cb044fc8c9b08889e8c743fdc6a32b33e2390f66013e449b",
                "sha256:07751360502caac1c067a8132d150cf3d61339af5691fe9e87803040dbc5db57",
                "sha256:0b4624f379dab24d3725ffde76559cff63d9ec94e1736b556dacdfebe5ab6d4b",
                "sha256:0ce82d761c532fe4ec3f87fc45688bdd3a4c1dc5e0b4a19814b9009a29baefd4",
                "sha256:1e4747bc279b4f613a09eb64bba2ba602d8a6664c6ce6396a4d0cd413a50ce07",
                "sha256:213c60cd50106436cc818accf5baa1aba61c0189ff610f64f4a3e8c6726218ba",
                "sha256:231710d57adfd809ef5d34183b8ed1eeae3f76459c18fb4a0b373ad56bedcdd9",
                "sha256:277a0ef2981ca40581a47093e9e2d13b3f1fbbeffae064c1d21bfceba2030287",
                "sha256:2cd5df3de48857ed0544b34e2d40e9fac445930039f3cfe4bcc592a1f836d513",
                "sha256:40527857252b61eacd1d9af500c3337ba8deb8fc298940291486c465c8b46ec0",
                "sha256:432557aa2c09802be39460360ddffd48156e30721f5e8d917f01d31694216782",
                "sha256:473f9edb243cb1935ab5a084eb238d842fb8f404ed2193a915d1784b5a6b5fc0",
                "sha256:48c346915c114f5fdb3ead70312bd042a953a8ce5c7106d5bfb1a5254e47da92",
                "sha256:50602afada6d6cbfad699b0c7bb50d5ccffa7e46a3d738092afddc1f9758427f",
                "sha256:68fb519c14306fec9720a2a5b45bc9f0c8d1b9c72adf45c37baedfcd949c35a2",
                "sha256:77f396e6ef4c73fdc33a9157446466f1cff553d979bd00ecb64385760c6babdc",
                "sha256:81957921f441d50af23654aa6c5e5eaf9b06aba7f0a19c18a538dc7ef291c5a1",
                "sha256:819b3830a1543db06c4d4b865e70ded25be52a2e0631ccd2f6a47a2822f2fd7c",
                "sha256:897b80890765f037df3403d22bab41627ca8811ae55e9a722fd0392850ec4d86",
                "sha256:98c4d36e99714e55cfbaaee6dd5badbc9a1ec339ebfc3b1f52e293aee6bb71a4",
                "sha256:9df7ed3b3d2e0ecfe09e14741b857df43adb5a3ddadc919a2d94fbdf78fea53c",
                "sha256:9fa600030013c4de8165339db93d182b9431076eb98eb40ee068700c9c813e34",
                "sha256:a80a78046a72361de73f8f395f1f1e49f956c6be882eed58505a15f3e430962b",
                "sha256:afa17f5bc4d1b10afd4466fd3a44dc0e245382deca5b3c353d8b757f9e3ecb8d",
                "sha256:b3d267842bf12586ba6c734f89d1f5b871df0273157918b0ccefa29deb05c21c",
                "sha256:b5b9eccad747aabaaffbc6064800670f0c297e52c12754eb1d976c57e4f74dcb",
                "sha256:bfaef573a63ba8923503d27530362590ff4f576c626d86a9fed95822a8255fd7",
                "sha256:c5687b8d43cf58545ade1fe3e055f70eac7a5a1a0bf42824308d868289a95737",
                "sha256:cba8c411ef271aa037d7357a2bc8f9ee8b58b9965831d9e51baf703280dc73d3",
                "sha256:d15a181d1ecd0d4270dc32edb46f7cb7733c7c508857278d3d378d14d606db2d",
                "sha256:d4b0ba9512519522b118090257be113b9468d804b19d63c71dbcf4a48fa32358",
                "sha256:d4db7c7aef085872ef65a8fd7d6d09a14ae91f691dec3e87ee5ee0539d516f53",
                "sha256:d4eccecf9adf6fbcc6861a38015c2a64f38b9d94838ac1810a9023a0609e1b78",
                "sha256:d67d839ede4ed1b28a4e8909735fc992a923cdb84e618544973d7dfc71540803",
                "sha256:daf496c58a8c52083df09b80c860005194014c3698698d1a57cbcfa182142a3a",
                "sha256:dbad0e9d368bb989f4515da330b88a057617d16b6a8245084f1b05400f24609f",
                "sha256:e61ceaab6f49fb8bdfaa0f92c4b57bcfbea54c09277b1b4f7ac376bfb7a7c174",
                "sha256:f84fbc98b019fef2ee9a1cb3ce93e3187a6df0b2538a651bfb890254ba9f90b5"
            ],
            "version": "==6.0"
        },
        "pyyaml-env-tag": {
            "hashes": [
                "sha256:70092675bda14fdec33b31ba77e7543de9ddc88f2e5b99160396572d11525bdb",
                "sha256:af31106dec8a4d68c60207c1886031cbf839b68aa7abccdb19868200532c2069"
            ],
            "markers": "python_version >= '3.6'",
            "version": "==0.1"
        },
        "requests": {
            "hashes": [
                "sha256:7c5599b102feddaa661c826c56ab4fee28bfd17f5abca1ebbe3e7f19d7c97983",
                "sha256:8fefa2a1a1365bf5520aac41836fbee479da67864514bdb821f31ce07ce65349"
            ],
            "markers": "python_version >= '3.7' and python_full_version < '4.0.0'",
            "version": "==2.28.1"
        },
        "scipy": {
            "hashes": [
                "sha256:02b567e722d62bddd4ac253dafb01ce7ed8742cf8031aea030a41414b86c1125",
                "sha256:1166514aa3bbf04cb5941027c6e294a000bba0cf00f5cdac6c77f2dad479b434",
                "sha256:1da52b45ce1a24a4a22db6c157c38b39885a990a566748fc904ec9f03ed8c6ba",
                "sha256:23b22fbeef3807966ea42d8163322366dd89da9bebdc075da7034cee3a1441ca",
                "sha256:28d2cab0c6ac5aa131cc5071a3a1d8e1366dad82288d9ec2ca44df78fb50e649",
                "sha256:2ef0fbc8bcf102c1998c1f16f15befe7cffba90895d6e84861cd6c6a33fb54f6",
                "sha256:3b69b90c9419884efeffaac2c38376d6ef566e6e730a231e15722b0ab58f0328",
                "sha256:4b93ec6f4c3c4d041b26b5f179a6aab8f5045423117ae7a45ba9710301d7e462",
                "sha256:4e53a55f6a4f22de01ffe1d2f016e30adedb67a699a310cdcac312806807ca81",
                "sha256:6311e3ae9cc75f77c33076cb2794fb0606f14c8f1b1c9ff8ce6005ba2c283621",
                "sha256:65b77f20202599c51eb2771d11a6b899b97989159b7975e9b5259594f1d35ef4",
                "sha256:6cc6b33139eb63f30725d5f7fa175763dc2df6a8f38ddf8df971f7c345b652dc",
                "sha256:70de2f11bf64ca9921fda018864c78af7147025e467ce9f4a11bc877266900a6",
                "sha256:70ebc84134cf0c504ce6a5f12d6db92cb2a8a53a49437a6bb4edca0bc101f11c",
                "sha256:83606129247e7610b58d0e1e93d2c5133959e9cf93555d3c27e536892f1ba1f2",
                "sha256:93d07494a8900d55492401917a119948ed330b8c3f1d700e0b904a578f10ead4",
                "sha256:9c4e3ae8a716c8b3151e16c05edb1daf4cb4d866caa385e861556aff41300c14",
                "sha256:9dd4012ac599a1e7eb63c114d1eee1bcfc6dc75a29b589ff0ad0bb3d9412034f",
                "sha256:9e3fb1b0e896f14a85aa9a28d5f755daaeeb54c897b746df7a55ccb02b340f33",
                "sha256:a0aa8220b89b2e3748a2836fbfa116194378910f1a6e78e4675a095bcd2c762d",
                "sha256:d3b3c8924252caaffc54d4a99f1360aeec001e61267595561089f8b5900821bb",
                "sha256:e013aed00ed776d790be4cb32826adb72799c61e318676172495383ba4570aa4",
                "sha256:f3e7a8867f307e3359cc0ed2c63b61a1e33a19080f92fe377bc7d49f646f2ec1"
            ],
            "index": "pypi",
            "version": "==1.8.1"
        },
        "setuptools": {
            "hashes": [
                "sha256:57f6f22bde4e042978bcd50176fdb381d7c21a9efa4041202288d3737a0c6a54",
                "sha256:a7620757bf984b58deaf32fc8a4577a9bbc0850cf92c20e1ce41c38c19e5fb75"
            ],
            "markers": "python_version >= '3.7'",
            "version": "==65.6.3"
        },
        "six": {
            "hashes": [
                "sha256:1e61c37477a1626458e36f7b1d82aa5c9b094fa4802892072e49de9c60c4c926",
                "sha256:8abb2f1d86890a2dfb989f9a77cfcfd3e47c2a354b01111771326f8aa26e0254"
            ],
            "markers": "python_version >= '2.7' and python_version not in '3.0, 3.1, 3.2, 3.3'",
            "version": "==1.16.0"
        },
        "snowballstemmer": {
            "hashes": [
                "sha256:09b16deb8547d3412ad7b590689584cd0fe25ec8db3be37788be3810cbf19cb1",
                "sha256:c8e1716e83cc398ae16824e5572ae04e0d9fc2c6b985fb0f900f5f0c96ecba1a"
            ],
            "version": "==2.2.0"
        },
        "sphinx": {
            "hashes": [
                "sha256:060ca5c9f7ba57a08a1219e547b269fadf125ae25b06b9fa7f66768efb652d6d",
                "sha256:51026de0a9ff9fc13c05d74913ad66047e104f56a129ff73e174eb5c3ee794b5"
            ],
            "markers": "python_version >= '3.6'",
            "version": "==5.3.0"
        },
        "sphinx-autobuild": {
            "hashes": [
                "sha256:8fe8cbfdb75db04475232f05187c776f46f6e9e04cacf1e49ce81bdac649ccac",
                "sha256:de1ca3b66e271d2b5b5140c35034c89e47f263f2cd5db302c9217065f7443f05"
            ],
            "index": "pypi",
            "version": "==2021.3.14"
        },
        "sphinxcontrib-applehelp": {
            "hashes": [
                "sha256:806111e5e962be97c29ec4c1e7fe277bfd19e9652fb1a4392105b43e01af885a",
                "sha256:a072735ec80e7675e3f432fcae8610ecf509c5f1869d17e2eecff44389cdbc58"
            ],
            "markers": "python_version >= '3.5'",
            "version": "==1.0.2"
        },
        "sphinxcontrib-devhelp": {
            "hashes": [
                "sha256:8165223f9a335cc1af7ffe1ed31d2871f325254c0423bc0c4c7cd1c1e4734a2e",
                "sha256:ff7f1afa7b9642e7060379360a67e9c41e8f3121f2ce9164266f61b9f4b338e4"
            ],
            "markers": "python_version >= '3.5'",
            "version": "==1.0.2"
        },
        "sphinxcontrib-htmlhelp": {
            "hashes": [
                "sha256:d412243dfb797ae3ec2b59eca0e52dac12e75a241bf0e4eb861e450d06c6ed07",
                "sha256:f5f8bb2d0d629f398bf47d0d69c07bc13b65f75a81ad9e2f71a63d4b7a2f6db2"
            ],
            "markers": "python_version >= '3.6'",
            "version": "==2.0.0"
        },
        "sphinxcontrib-jsmath": {
            "hashes": [
                "sha256:2ec2eaebfb78f3f2078e73666b1415417a116cc848b72e5172e596c871103178",
                "sha256:a9925e4a4587247ed2191a22df5f6970656cb8ca2bd6284309578f2153e0c4b8"
            ],
            "markers": "python_version >= '3.5'",
            "version": "==1.0.1"
        },
        "sphinxcontrib-qthelp": {
            "hashes": [
                "sha256:4c33767ee058b70dba89a6fc5c1892c0d57a54be67ddd3e7875a18d14cba5a72",
                "sha256:bd9fc24bcb748a8d51fd4ecaade681350aa63009a347a8c14e637895444dfab6"
            ],
            "markers": "python_version >= '3.5'",
            "version": "==1.0.3"
        },
        "sphinxcontrib-serializinghtml": {
            "hashes": [
                "sha256:352a9a00ae864471d3a7ead8d7d79f5fc0b57e8b3f95e9867eb9eb28999b92fd",
                "sha256:aa5f6de5dfdf809ef505c4895e51ef5c9eac17d0f287933eb49ec495280b6952"
            ],
            "markers": "python_version >= '3.5'",
            "version": "==1.1.5"
        },
        "termcolor": {
            "hashes": [
                "sha256:67cee2009adc6449c650f6bcf3bdeed00c8ba53a8cda5362733c53e0a39fb70b",
                "sha256:fa852e957f97252205e105dd55bbc23b419a70fec0085708fc0515e399f304fd"
            ],
            "markers": "python_version >= '3.7'",
            "version": "==2.1.1"
        },
        "tomli": {
            "hashes": [
                "sha256:939de3e7a6161af0c887ef91b7d41a53e7c5a1ca976325f429cb46ea9bc30ecc",
                "sha256:de526c12914f0c550d15924c62d72abc48d6fe7364aa87328337a31007fe8a4f"
            ],
            "markers": "python_version < '3.11'",
            "version": "==2.0.1"
        },
        "tornado": {
            "hashes": [
                "sha256:1d54d13ab8414ed44de07efecb97d4ef7c39f7438cf5e976ccd356bebb1b5fca",
                "sha256:20f638fd8cc85f3cbae3c732326e96addff0a15e22d80f049e00121651e82e72",
                "sha256:5c87076709343557ef8032934ce5f637dbb552efa7b21d08e89ae7619ed0eb23",
                "sha256:5f8c52d219d4995388119af7ccaa0bcec289535747620116a58d830e7c25d8a8",
                "sha256:6fdfabffd8dfcb6cf887428849d30cf19a3ea34c2c248461e1f7d718ad30b66b",
                "sha256:87dcafae3e884462f90c90ecc200defe5e580a7fbbb4365eda7c7c1eb809ebc9",
                "sha256:9b630419bde84ec666bfd7ea0a4cb2a8a651c2d5cccdbdd1972a0c859dfc3c13",
                "sha256:b8150f721c101abdef99073bf66d3903e292d851bee51910839831caba341a75",
                "sha256:ba09ef14ca9893954244fd872798b4ccb2367c165946ce2dd7376aebdde8e3ac",
                "sha256:d3a2f5999215a3a06a4fc218026cd84c61b8b2b40ac5296a6db1f1451ef04c1e",
                "sha256:e5f923aa6a47e133d1cf87d60700889d7eae68988704e20c75fb2d65677a8e4b"
            ],
            "markers": "python_version >= '3.7'",
            "version": "==6.2"
        },
        "tox": {
            "hashes": [
                "sha256:5d214ce3e480e3b2cce72dbc9e832296387e7311f76b70de4a649636d02e34c9",
                "sha256:d6b9f9f77796fcb1260d46f12dd4d6ebcc16bb73e72f7a683421b365491a912e"
            ],
            "index": "pypi",
            "version": "==4.1.1"
        },
        "typing-extensions": {
            "hashes": [
                "sha256:1511434bb92bf8dd198c12b1cc812e800d4181cfcb867674e0f8279cc93087aa",
                "sha256:16fa4864408f655d35ec496218b85f79b3437c829e93320c7c9215ccfd92489e"
            ],
            "markers": "python_version < '3.10'",
            "version": "==4.4.0"
        },
        "urllib3": {
            "hashes": [
                "sha256:47cc05d99aaa09c9e72ed5809b60e7ba354e64b59c9c173ac3018642d8bb41fc",
                "sha256:c083dd0dce68dbfbe1129d5271cb90f9447dea7d52097c6e0126120c521ddea8"
            ],
            "markers": "python_version >= '2.7' and python_version not in '3.0, 3.1, 3.2, 3.3, 3.4, 3.5'",
            "version": "==1.26.13"
        },
        "virtualenv": {
            "hashes": [
                "sha256:ce3b1684d6e1a20a3e5ed36795a97dfc6af29bc3970ca8dab93e11ac6094b3c4",
                "sha256:f8b927684efc6f1cc206c9db297a570ab9ad0e51c16fa9e45487d36d1905c058"
            ],
            "markers": "python_version >= '3.6'",
            "version": "==20.17.1"
        },
        "watchdog": {
            "hashes": [
                "sha256:1893d425ef4fb4f129ee8ef72226836619c2950dd0559bba022b0818c63a7b60",
                "sha256:1a410dd4d0adcc86b4c71d1317ba2ea2c92babaf5b83321e4bde2514525544d5",
                "sha256:1f2b0665c57358ce9786f06f5475bc083fea9d81ecc0efa4733fd0c320940a37",
                "sha256:1f8eca9d294a4f194ce9df0d97d19b5598f310950d3ac3dd6e8d25ae456d4c8a",
                "sha256:27e49268735b3c27310883012ab3bd86ea0a96dcab90fe3feb682472e30c90f3",
                "sha256:28704c71afdb79c3f215c90231e41c52b056ea880b6be6cee035c6149d658ed1",
                "sha256:2ac0bd7c206bb6df78ef9e8ad27cc1346f2b41b1fef610395607319cdab89bc1",
                "sha256:2af1a29fd14fc0a87fb6ed762d3e1ae5694dcde22372eebba50e9e5be47af03c",
                "sha256:3a048865c828389cb06c0bebf8a883cec3ae58ad3e366bcc38c61d8455a3138f",
                "sha256:441024df19253bb108d3a8a5de7a186003d68564084576fecf7333a441271ef7",
                "sha256:56fb3f40fc3deecf6e518303c7533f5e2a722e377b12507f6de891583f1b48aa",
                "sha256:619d63fa5be69f89ff3a93e165e602c08ed8da402ca42b99cd59a8ec115673e1",
                "sha256:74535e955359d79d126885e642d3683616e6d9ab3aae0e7dcccd043bd5a3ff4f",
                "sha256:76a2743402b794629a955d96ea2e240bd0e903aa26e02e93cd2d57b33900962b",
                "sha256:83cf8bc60d9c613b66a4c018051873d6273d9e45d040eed06d6a96241bd8ec01",
                "sha256:920a4bda7daa47545c3201a3292e99300ba81ca26b7569575bd086c865889090",
                "sha256:9e99c1713e4436d2563f5828c8910e5ff25abd6ce999e75f15c15d81d41980b6",
                "sha256:a5bd9e8656d07cae89ac464ee4bcb6f1b9cecbedc3bf1334683bed3d5afd39ba",
                "sha256:ad0150536469fa4b693531e497ffe220d5b6cd76ad2eda474a5e641ee204bbb6",
                "sha256:af4b5c7ba60206759a1d99811b5938ca666ea9562a1052b410637bb96ff97512",
                "sha256:c7bd98813d34bfa9b464cf8122e7d4bec0a5a427399094d2c17dd5f70d59bc61",
                "sha256:ceaa9268d81205876bedb1069f9feab3eccddd4b90d9a45d06a0df592a04cae9",
                "sha256:cf05e6ff677b9655c6e9511d02e9cc55e730c4e430b7a54af9c28912294605a4",
                "sha256:d0fb5f2b513556c2abb578c1066f5f467d729f2eb689bc2db0739daf81c6bb7e",
                "sha256:d6ae890798a3560688b441ef086bb66e87af6b400a92749a18b856a134fc0318",
                "sha256:e5aed2a700a18c194c39c266900d41f3db0c1ebe6b8a0834b9995c835d2ca66e",
                "sha256:e722755d995035dd32177a9c633d158f2ec604f2a358b545bba5bed53ab25bca",
                "sha256:ed91c3ccfc23398e7aa9715abf679d5c163394b8cad994f34f156d57a7c163dc"
            ],
            "index": "pypi",
            "version": "==2.2.0"
        }
    }
}<|MERGE_RESOLUTION|>--- conflicted
+++ resolved
@@ -2060,12 +2060,6 @@
             "version": "==0.4.6"
         },
         "coverage": {
-<<<<<<< HEAD
-            "extras": [
-                "toml"
-            ],
-=======
->>>>>>> f4e5023d
             "hashes": [
                 "sha256:027018943386e7b942fa832372ebc120155fd970837489896099f5cfa2890f79",
                 "sha256:11b990d520ea75e7ee8dcab5bc908072aaada194a794db9f6d7d5cfd19661e5a",
