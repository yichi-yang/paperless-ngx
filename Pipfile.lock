--- conflicted
+++ resolved
@@ -1,11 +1,7 @@
 {
     "_meta": {
         "hash": {
-<<<<<<< HEAD
-            "sha256": "ebc09a2366e86169c02be7c5fa3dddcf2af3cc7c063daeeb68bfe7e6eac8aa7a"
-=======
             "sha256": "9fefc737155e789ced61b41750b4273c7780ac7801c50cf36dc5925be3b85783"
->>>>>>> d4712234
         },
         "pipfile-spec": 6,
         "requires": {},
@@ -112,14 +108,6 @@
                 "sha256:87103ea78fa6ab4d5c751c4909bcff74617d985de7fa8b672cf8618afd5a875b"
             ],
             "version": "==3.6.4.0"
-        },
-        "bleach": {
-            "hashes": [
-                "sha256:085f7f33c15bd408dd9b17a4ad77c577db66d76203e5984b1bd59baeee948b2a",
-                "sha256:0d03255c47eb9bd2f26aa9bb7f2107732e7e8fe195ca2f64709fcf3b0a4a085c"
-            ],
-            "index": "pypi",
-            "version": "==5.0.1"
         },
         "celery": {
             "extras": [
@@ -288,36 +276,36 @@
         },
         "cryptography": {
             "hashes": [
-                "sha256:068147f32fa662c81aebab95c74679b401b12b57494872886eb5c1139250ec5d",
-                "sha256:06fc3cc7b6f6cca87bd56ec80a580c88f1da5306f505876a71c8cfa7050257dd",
-                "sha256:25c1d1f19729fb09d42e06b4bf9895212292cb27bb50229f5aa64d039ab29146",
-                "sha256:402852a0aea73833d982cabb6d0c3bb582c15483d29fb7085ef2c42bfa7e38d7",
-                "sha256:4e269dcd9b102c5a3d72be3c45d8ce20377b8076a43cbed6f660a1afe365e436",
-                "sha256:5419a127426084933076132d317911e3c6eb77568a1ce23c3ac1e12d111e61e0",
-                "sha256:554bec92ee7d1e9d10ded2f7e92a5d70c1f74ba9524947c0ba0c850c7b011828",
-                "sha256:5e89468fbd2fcd733b5899333bc54d0d06c80e04cd23d8c6f3e0542358c6060b",
-                "sha256:65535bc550b70bd6271984d9863a37741352b4aad6fb1b3344a54e6950249b55",
-                "sha256:6ab9516b85bebe7aa83f309bacc5f44a61eeb90d0b4ec125d2d003ce41932d36",
-                "sha256:6addc3b6d593cd980989261dc1cce38263c76954d758c3c94de51f1e010c9a50",
-                "sha256:728f2694fa743a996d7784a6194da430f197d5c58e2f4e278612b359f455e4a2",
-                "sha256:785e4056b5a8b28f05a533fab69febf5004458e20dad7e2e13a3120d8ecec75a",
-                "sha256:78cf5eefac2b52c10398a42765bfa981ce2372cbc0457e6bf9658f41ec3c41d8",
-                "sha256:7f836217000342d448e1c9a342e9163149e45d5b5eca76a30e84503a5a96cab0",
-                "sha256:8d41a46251bf0634e21fac50ffd643216ccecfaf3701a063257fe0b2be1b6548",
-                "sha256:984fe150f350a3c91e84de405fe49e688aa6092b3525f407a18b9646f6612320",
-                "sha256:9b24bcff7853ed18a63cfb0c2b008936a9554af24af2fb146e16d8e1aed75748",
-                "sha256:b1b35d9d3a65542ed2e9d90115dfd16bbc027b3f07ee3304fc83580f26e43249",
-                "sha256:b1b52c9e5f8aa2b802d48bd693190341fae201ea51c7a167d69fc48b60e8a959",
-                "sha256:bbf203f1a814007ce24bd4d51362991d5cb90ba0c177a9c08825f2cc304d871f",
-                "sha256:be243c7e2bfcf6cc4cb350c0d5cdf15ca6383bbcb2a8ef51d3c9411a9d4386f0",
-                "sha256:bfbe6ee19615b07a98b1d2287d6a6073f734735b49ee45b11324d85efc4d5cbd",
-                "sha256:c46837ea467ed1efea562bbeb543994c2d1f6e800785bd5a2c98bc096f5cb220",
-                "sha256:dfb4f4dd568de1b6af9f4cda334adf7d72cf5bc052516e1b2608b683375dd95c",
-                "sha256:ed7b00096790213e09eb11c97cc6e2b757f15f3d2f85833cd2d3ec3fe37c1722"
+                "sha256:0297ffc478bdd237f5ca3a7dc96fc0d315670bfa099c04dc3a4a2172008a405a",
+                "sha256:10d1f29d6292fc95acb597bacefd5b9e812099d75a6469004fd38ba5471a977f",
+                "sha256:16fa61e7481f4b77ef53991075de29fc5bacb582a1244046d2e8b4bb72ef66d0",
+                "sha256:194044c6b89a2f9f169df475cc167f6157eb9151cc69af8a2a163481d45cc407",
+                "sha256:1db3d807a14931fa317f96435695d9ec386be7b84b618cc61cfa5d08b0ae33d7",
+                "sha256:3261725c0ef84e7592597606f6583385fed2a5ec3909f43bc475ade9729a41d6",
+                "sha256:3b72c360427889b40f36dc214630e688c2fe03e16c162ef0aa41da7ab1455153",
+                "sha256:3e3a2599e640927089f932295a9a247fc40a5bdf69b0484532f530471a382750",
+                "sha256:3fc26e22840b77326a764ceb5f02ca2d342305fba08f002a8c1f139540cdfaad",
+                "sha256:5067ee7f2bce36b11d0e334abcd1ccf8c541fc0bbdaf57cdd511fdee53e879b6",
+                "sha256:52e7bee800ec869b4031093875279f1ff2ed12c1e2f74923e8f49c916afd1d3b",
+                "sha256:64760ba5331e3f1794d0bcaabc0d0c39e8c60bf67d09c93dc0e54189dfd7cfe5",
+                "sha256:765fa194a0f3372d83005ab83ab35d7c5526c4e22951e46059b8ac678b44fa5a",
+                "sha256:79473cf8a5cbc471979bd9378c9f425384980fcf2ab6534b18ed7d0d9843987d",
+                "sha256:896dd3a66959d3a5ddcfc140a53391f69ff1e8f25d93f0e2e7830c6de90ceb9d",
+                "sha256:89ed49784ba88c221756ff4d4755dbc03b3c8d2c5103f6d6b4f83a0fb1e85294",
+                "sha256:ac7e48f7e7261207d750fa7e55eac2d45f720027d5703cd9007e9b37bbb59ac0",
+                "sha256:ad7353f6ddf285aeadfaf79e5a6829110106ff8189391704c1d8801aa0bae45a",
+                "sha256:b0163a849b6f315bf52815e238bc2b2346604413fa7c1601eea84bcddb5fb9ac",
+                "sha256:b6c9b706316d7b5a137c35e14f4103e2115b088c412140fdbd5f87c73284df61",
+                "sha256:c2e5856248a416767322c8668ef1845ad46ee62629266f84a8f007a317141013",
+                "sha256:ca9f6784ea96b55ff41708b92c3f6aeaebde4c560308e5fbbd3173fbc466e94e",
+                "sha256:d1a5bd52d684e49a36582193e0b89ff267704cd4025abefb9e26803adeb3e5fb",
+                "sha256:d3971e2749a723e9084dd507584e2a2761f78ad2c638aa31e80bc7a15c9db4f9",
+                "sha256:d4ef6cc305394ed669d4d9eebf10d3a101059bdcf2669c366ec1d14e4fb227bd",
+                "sha256:d9e69ae01f99abe6ad646947bba8941e896cb3aa805be2597a0400e0764b5818"
             ],
             "index": "pypi",
             "markers": "python_version >= '3.6'",
-            "version": "==38.0.3"
+            "version": "==38.0.1"
         },
         "daphne": {
             "hashes": [
@@ -990,19 +978,13 @@
         },
         "psycopg2": {
             "hashes": [
-<<<<<<< HEAD
-=======
                 "sha256:093e3894d2d3c592ab0945d9eba9d139c139664dcf83a1c440b8a7aa9bb21955",
->>>>>>> d4712234
                 "sha256:190d51e8c1b25a47484e52a79638a8182451d6f6dff99f26ad9bd81e5359a0fa",
                 "sha256:1a5c7d7d577e0eabfcf15eb87d1e19314c8c4f0e722a301f98e0e3a65e238b4e",
                 "sha256:1e5a38aa85bd660c53947bd28aeaafb6a97d70423606f1ccb044a03a1203fe4a",
                 "sha256:322fd5fca0b1113677089d4ebd5222c964b1760e361f151cbb2706c4912112c5",
                 "sha256:4cb9936316d88bfab614666eb9e32995e794ed0f8f6b3b718666c22819c1d7ee",
-<<<<<<< HEAD
-=======
                 "sha256:920bf418000dd17669d2904472efeab2b20546efd0548139618f8fa305d1d7ad",
->>>>>>> d4712234
                 "sha256:922cc5f0b98a5f2b1ff481f5551b95cd04580fd6f0c72d9b22e6c0145a4840e0",
                 "sha256:a5246d2e683a972e2187a8714b5c2cf8156c064629f9a9b1a873c1730d9e245a",
                 "sha256:b9ac1b0d8ecc49e05e4e182694f418d27f3aedcfca854ebd6c05bb1cffa10d6d",
@@ -1174,100 +1156,6 @@
         },
         "rapidfuzz": {
             "hashes": [
-<<<<<<< HEAD
-                "sha256:068dbbe59752f9eb8ec946df48af60669cd61bb722dfb89f48f142f9fbdc275d",
-                "sha256:0a9524a22db1d5cb386c0cfea8b533fb0c7f8bd196682579e559febdf34a8b8a",
-                "sha256:0e8db03317d4d61fc35a29a6fbcaab286d0f93f9430855ee690dee1f01c10d7d",
-                "sha256:0f2dd1fe2d1b614dc8ad65e76fd0cb58430a1029d371b1797fa353d9d1251e84",
-                "sha256:0fa9e82d73f64bdd1bcc85cdedd6aef3547c9edcffc55e413c28fbee128bbee7",
-                "sha256:1436fbaf695a05dd4d6b7a309605fdb738f14951a2d836cbc8e1b0d629891238",
-                "sha256:1548e3ca0b496286a21d7f0007e00931ba2cfd1bbce0a855237ecff80ff312d7",
-                "sha256:159fc6b4dd1a0e2b7873ca36307de61b385dfa0bb8fa8c8485b23bd40c5b99fe",
-                "sha256:17b733c64ea52ebae625459da348bb21788a6f74d63f6efc760c2d1fd98e6b25",
-                "sha256:1869e213378d187ced55ae45077c9613a37e59a6429d2431343f0b124f235e1e",
-                "sha256:187f97eb3b0b36447d20d80c5934a4a65cf0749a754029fedc1379c657f00bf5",
-                "sha256:1b8da9e0198ca4f16b84aaa0ef4227c1dfde17d1ffa6e33b01f2cd1a0becbfaf",
-                "sha256:1c82e9065add225968ac3b34820b0b91d26d88289102e2e34c817643ff1616c2",
-                "sha256:1f1ae125e6b89f83ba9fcfef9c9b9fc14ab81243522ee78009d302d138a695db",
-                "sha256:1ff41df445dd0903c2e2c5c943169deb616debc1ff26b19ddd4ab2974f6e2247",
-                "sha256:200363583476fb09e2db2809507e544809ec8b624ff5c0585d169e7497124f56",
-                "sha256:20634aa6571997391463ba07cd72294a296f22ffe8f6fccab2b78cba9efc796a",
-                "sha256:249b7d331f6940e11bdea0040c7251aa0ecb3a3f388f6b388efc9d7c951ff9d8",
-                "sha256:2d493cab218f9aeb177b043b0fca3cbcce60ed6116835dd50ef87eebb253e840",
-                "sha256:2e2af01a2d090f71eba16954536b2c3a713bf2f005f23b827ef62f0ffa83e310",
-                "sha256:317b1d986abe1261d6ffcc19345db64d13eb0b0975be4a45a5467a61f59c041a",
-                "sha256:3389a5113bf82fcb2a07ab73b3ff539a86a06df53c2bd979739e01a28521d2bb",
-                "sha256:33ae43add9871311aa0115db6e98577b10ee8250f8038ffadb24f3bae94ce217",
-                "sha256:38727c4b856c7b91a18abb9a58101886c34cf4f9098f0a76fc487582d32c5f93",
-                "sha256:3e65dbc81ecd8e799a79dc9a6d92c4dee5b8a81df5e0eccbbfa929e86b58c2c6",
-                "sha256:3f72c6e588f5e1617a7dcefc885efeb98ffae9c21d6703910a1d41cf7f86de27",
-                "sha256:4000ac171e904c3be46c20d2ff75bc087126d8994fab41891806a80c2cc077c0",
-                "sha256:43b09d7b1b91b6a438f8b28e6daa035d096867690d13601e79bdc91c42cfce78",
-                "sha256:45e532cb6851cac350898293e6f57ba41544a0aab956403427909139e8587fe9",
-                "sha256:470b79619f0bbb96308dd77f800297c02ee4af1d1f7a24f33dd54885492e5506",
-                "sha256:48d1404eb673275f90b4e725cf4ad33e7663b1f82fccf01fa51ebe11a93dfd20",
-                "sha256:4ad8d13dcacb2f31a61aa31d414f9101370d4ec9dd5b4a1d721e73ff047997be",
-                "sha256:4b3759b1f59118b9f54606da8fb23f775320172609f796a22badbe94cc5b9aba",
-                "sha256:4cbf24b94cbb4c40aacad8a542a9c016083a16262c79673599ed0c5a23700d25",
-                "sha256:4dc7baadba7478798a66e325789e6f7f19aba5e556caa9509a4f9cddf17ee5f8",
-                "sha256:51402ceb8747d13aca21ce76df70a4309e9e0fceaf9e594397748855ce5ab113",
-                "sha256:542b9e5c70a15cae3f182b7d2744dedde9d9f169b754e730790816f7dc51b730",
-                "sha256:599301048ef558a1de0f24e48be6b97d49b2eaecf66f6e8815ceaa18c78de45f",
-                "sha256:5c1c58fa810a9bf8cc27b5da720c6da6da08c3b736ab56c1fd0d53db724a3182",
-                "sha256:5d52b8c97f66a4a67ceee11f1e81959669c3fcd3008e65c6941ab326cda7d8a9",
-                "sha256:60687f534b46c2d216d51bc6bd886f3b7bb871d4c390012229169baf7f7e326c",
-                "sha256:60b9f30e24e73336644e5098f0b79fd164f54fedcdaf78c5c12ff30d668eb0cb",
-                "sha256:610db32a6ced2d2ffedc94d16cfc7762b1495727a5da6f31a84130a12c40921c",
-                "sha256:613982d09586087b24e0c850d7b3bb0dc1a3c7aed11dcf6fe5c4dcc9ac2d63c8",
-                "sha256:62180830ab02ba7163d59e723cdafee606908f001ad410694b41fe3d98acfd44",
-                "sha256:637cfcd7eb10eab0d02bf2ce3d478e403d9c86695100523300c6bfc67cd70452",
-                "sha256:682790babbe4234d06ff89116d523269c5e2f7c52af0efaca01959b2e33ff1ef",
-                "sha256:6d5c9690c717b884e031268238bfc2ef2afa32b033f4e3413a832802f427157d",
-                "sha256:6faa0d8c5d2506a665a6635823d13346ce91480802995eb2e306766b883ee307",
-                "sha256:717e1289cd6fbe182b287912e51b89a3841d07fd12e3ac58ea61a574efa82306",
-                "sha256:728790ed57682c4570e6637cacf3f1795ec786a184474703a53c431c5301b4d0",
-                "sha256:75cf7ed7370d2fd8a4151e9a5e5f1aa2315cc1910060e05ed03065e8f41e13dd",
-                "sha256:794858517ed8d3f17516ab85054bbfed5bdb9354fdba59d0643643b35a5ec4fb",
-                "sha256:7d474cb2b5e2b613c3c869ce9c0666d3a22551cfe1b49e4d3c344b83529454ec",
-                "sha256:86c9102e65a9b1e66ff15f42cd67ef7999b82c21ec402a41eb2216ec7046aeb2",
-                "sha256:89560a047cabd48703c38aa8108817c31cfd029109690474c7d52a6c1fa4cb4c",
-                "sha256:898f44a77d12e2d199096f5ed81805fd1b53d90ad1a47787c3108361600e6923",
-                "sha256:8db783fd4a874a45489ade1b78a7b8d2fbc45f01bf6d349d48d5511be36f592c",
-                "sha256:90fff8fc261a79698f5b4326db5e7a9442670ad84c83f421d985be54e2947074",
-                "sha256:9279eb1acbdb58a9864001a934d54976a6f7f3a2a1c1b5bcd10ef46557b9ade2",
-                "sha256:976a28d9651450086ea1666b4c5c6e4695623fae155b55b8da5bacc8edf1c7a8",
-                "sha256:99c685fce0a69e3c1b2238bb7a28c7ec746e16524d2225f64ad91825d87659e7",
-                "sha256:99f22fca5b0d9b3ce5a0cc6faad98caebd533356b5f786f46a2558369ea7bc58",
-                "sha256:9a2b974717613edbed2c74e45c1611a62711103555ab3ff6b4b18d16746713e8",
-                "sha256:9b92621ab63f0de61fa2bbe391cc38c1bb8a7998af65f58607120f8979e5266c",
-                "sha256:9fa33dc301eef34ef441a31327e027a14a18fd9d3b9f50369745d21e199a1f03",
-                "sha256:a52bb5781e4246579e01950c73b6c6c4963ca495063748b1b2641c756fdafb13",
-                "sha256:a603f05cb6a6f6590549300d807d35ce193db5a0054c9cba9e7725b89e0be2d5",
-                "sha256:a895173559fa33084a9a94ccecf9e1a6d455134bf680b84a26fb01aecdb4c89d",
-                "sha256:a8d124fe0b1942279fcea5b774c74ca48553da5407e904670fbd6c1e823bcf45",
-                "sha256:aba223a34d60f8a15701a38450dceabe646cda1caf64448d914087cdca8c0aa8",
-                "sha256:abec93183205a3e022eb40bd55b8d20f59b2bd26b46a5389ff9ebab375ca3570",
-                "sha256:aeb1a15984a6aaa3392a519dc1c9b1af98fbeb4b0a2a545806641ddb5f385631",
-                "sha256:b1a6165a3c1226760eb3c9f7605264ce24b5cb33907cab00025f6eca7c2b349f",
-                "sha256:c04921f442968e7c7760cb21bf4f897c1026840b97ad695c7c9c6caeddacea5f",
-                "sha256:c1947fa6ee4d4bd9c73091e0ef75079f8114c1564603bc42bb506575e0b48575",
-                "sha256:c2b1575d24f58d7337391dad32543a5dc2ebf3ee771df479e5d334b36ff30718",
-                "sha256:cb38bc3e49694bd568a48a81235e6e8e587b79e5f079fefbea4239dc609af713",
-                "sha256:cbfda5c6a10adc3ec18b0ed8b1aebcd8f1b63d4555ff352521d7be56a7fb19cc",
-                "sha256:ceb459c9df17b9b35e7302c4e0df992de46fab859a59b70eeb6f55e6c7e8221e",
-                "sha256:cee41d563a1fa0fbd0d9028cca10775189cdc69e47f845d2ee2d6343264f183d",
-                "sha256:d979e315e2bc5775a1e52d73e9a82e29844bf293be4f5491dae634c2c2d7a2f0",
-                "sha256:dffba251ed903b8741530fb296664a06ab32bae30d700359ec423dd546da785e",
-                "sha256:e4d371b057679000f00296caa827a885c3ed74fdf4b3eddb99e95385b73f120b",
-                "sha256:f4038e27f672983c7586a7d91d2c9039b8637490efc705bdc6b3432d0845cc82",
-                "sha256:f8d455f89ab9dfe95b516cdbfd5f946751f38309fe4f725c66620d7b1327e4da",
-                "sha256:faa9e3c531fa4e59c5297cbee178cae43201cdf1d150ab0e44b7d7d2620a2d8d",
-                "sha256:fae3e77478cabd3b5d772ffd50c29c871ee7aabdde0b8be4899a35a7d99fcd2a",
-                "sha256:fbdb56a12c6d218fb0c53b6e4327fcc1a7b3dea2923ec3fbd6d037a38b5222f0"
-            ],
-            "index": "pypi",
-            "version": "==2.13.1"
-=======
                 "sha256:026f6ecd8948e168a89fc015ef34b6bcb200f30ac33f1480554d722181b38bea",
                 "sha256:0c324d82871fe50471f7ba38a21c3e68167e868f541f57ac0ef23c053bbef6e6",
                 "sha256:0f186b3a32d78af7a805584a7e1c2fdf6f6fd62939936e4f3df869158c147a55",
@@ -1360,7 +1248,6 @@
             ],
             "index": "pypi",
             "version": "==2.13.2"
->>>>>>> d4712234
         },
         "redis": {
             "extras": [
@@ -1737,7 +1624,7 @@
                 "sha256:1511434bb92bf8dd198c12b1cc812e800d4181cfcb867674e0f8279cc93087aa",
                 "sha256:16fa4864408f655d35ec496218b85f79b3437c829e93320c7c9215ccfd92489e"
             ],
-            "markers": "python_version < '3.10'",
+            "markers": "python_version >= '3.7'",
             "version": "==4.4.0"
         },
         "tzdata": {
@@ -1878,13 +1765,6 @@
                 "sha256:c4d647b99872929fdb7bdcaa4fbe7f01413ed3d98077df798530e5b04f116c83"
             ],
             "version": "==0.2.5"
-        },
-        "webencodings": {
-            "hashes": [
-                "sha256:a0af1213f3c2226497a97e2b3aa01a7e4bee4f403f95be16fc9acd2947514a78",
-                "sha256:b36a1c245f2d304965eb4e0a82848379241dc04b865afcc4aab16748587e1923"
-            ],
-            "version": "==0.5.1"
         },
         "websockets": {
             "hashes": [
@@ -2194,10 +2074,6 @@
             "version": "==0.4.6"
         },
         "coverage": {
-<<<<<<< HEAD
-            "extras": [],
-=======
->>>>>>> d4712234
             "hashes": [
                 "sha256:027018943386e7b942fa832372ebc120155fd970837489896099f5cfa2890f79",
                 "sha256:11b990d520ea75e7ee8dcab5bc908072aaada194a794db9f6d7d5cfd19661e5a",
@@ -2308,19 +2184,11 @@
         },
         "faker": {
             "hashes": [
-<<<<<<< HEAD
-                "sha256:1bfb1b447cd45169a74a09f821cee47f51548508b62a29f6dfdab1d001d448a4",
-                "sha256:bd922a6ad210bb96a5b31987e10918851131c9670429172d5bfb3a5ede238a79"
-            ],
-            "markers": "python_version >= '3.7'",
-            "version": "==15.1.3"
-=======
                 "sha256:4a3465624515a6807e8aa7e8eeb85bdd86a2fa53de4e258892dd6be95362462e",
                 "sha256:b9dd2fd9a9ac68a4e0c5040cd9e9bfaa099fa8dd15bae5f01f224a45431818d5"
             ],
             "markers": "python_version >= '3.7'",
             "version": "==15.3.1"
->>>>>>> d4712234
         },
         "filelock": {
             "hashes": [
@@ -2353,14 +2221,6 @@
             ],
             "markers": "python_version >= '2.7' and python_version not in '3.0, 3.1, 3.2, 3.3'",
             "version": "==1.4.1"
-        },
-        "importlib-metadata": {
-            "hashes": [
-                "sha256:da31db32b304314d044d3c12c79bd59e307889b287ad12ff387b3500835fc2ab",
-                "sha256:ddb0e35065e8938f867ed4928d0ae5bf2a53b7773871bfe6bcc7e4fcdc7dea43"
-            ],
-            "markers": "python_version < '3.10'",
-            "version": "==5.0.0"
         },
         "iniconfig": {
             "hashes": [
@@ -2705,19 +2565,11 @@
         },
         "sphinx-rtd-theme": {
             "hashes": [
-<<<<<<< HEAD
-                "sha256:36da4267c804b98197419df8aa415d245449b8945301fce8c961038e0ba79ec5",
-                "sha256:6e20f00f62b2c05434a33c5116bc3348a41ca94af03d3d7d1714c63457073bb3"
-            ],
-            "index": "pypi",
-            "version": "==1.1.0"
-=======
                 "sha256:31faa07d3e97c8955637fc3f1423a5ab2c44b74b8cc558a51498c202ce5cbda7",
                 "sha256:6146c845f1e1947b3c3dd4432c28998a1693ccc742b4f9ad7c63129f0757c103"
             ],
             "index": "pypi",
             "version": "==1.1.1"
->>>>>>> d4712234
         },
         "sphinxcontrib-applehelp": {
             "hashes": [
@@ -2821,7 +2673,7 @@
                 "sha256:1511434bb92bf8dd198c12b1cc812e800d4181cfcb867674e0f8279cc93087aa",
                 "sha256:16fa4864408f655d35ec496218b85f79b3437c829e93320c7c9215ccfd92489e"
             ],
-            "markers": "python_version < '3.10'",
+            "markers": "python_version >= '3.7'",
             "version": "==4.4.0"
         },
         "urllib3": {
@@ -2839,14 +2691,6 @@
             ],
             "markers": "python_version >= '3.6'",
             "version": "==20.16.6"
-        },
-        "zipp": {
-            "hashes": [
-                "sha256:4fcb6f278987a6605757302a6e40e896257570d11c51628968ccb2a47e80c6c1",
-                "sha256:7a7262fd930bd3e36c50b9a64897aec3fafff3dfdeec9623ae22b40e93f99bb8"
-            ],
-            "markers": "python_version < '3.9'",
-            "version": "==3.10.0"
         }
     }
 }