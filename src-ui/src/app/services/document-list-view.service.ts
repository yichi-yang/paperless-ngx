import { Injectable } from '@angular/core';
import { Observable } from 'rxjs';
import { cloneFilterRules, FilterRule } from '../data/filter-rule';
import { PaperlessDocument } from '../data/paperless-document';
import { PaperlessSavedView } from '../data/paperless-saved-view';
import { DOCUMENT_LIST_SERVICE, GENERAL_SETTINGS } from '../data/storage-keys';
import { DocumentService } from './rest/document.service';


/**
 * This service manages the document list which is displayed using the document list view.
 *
 * This service also serves saved views by transparently switching between the document list
 * and saved views on request. See below.
 */
@Injectable({
  providedIn: 'root'
})
export class DocumentListViewService {

  static DEFAULT_SORT_FIELD = 'created'

  isReloading: boolean = false
  documents: PaperlessDocument[] = []
  currentPage = 1
  currentPageSize: number = +localStorage.getItem(GENERAL_SETTINGS.DOCUMENT_LIST_SIZE) || GENERAL_SETTINGS.DOCUMENT_LIST_SIZE_DEFAULT
  collectionSize: number

  /**
   * This is the current config for the document list. The service will always remember the last settings used for the document list.
   */
  private _documentListViewConfig: PaperlessSavedView
  /**
   * Optionally, this is the currently selected saved view, which might be null.
   */
  private _savedViewConfig: PaperlessSavedView

  get savedView(): PaperlessSavedView {
    return this._savedViewConfig
  }

  set savedView(value: PaperlessSavedView) {
    if (value) {
      //this is here so that we don't modify value, which might be the actual instance of the saved view.
      this._savedViewConfig = Object.assign({}, value)
    } else {
      this._savedViewConfig = null
    }
  }

  get savedViewId() {
    return this.savedView?.id
  }

  get savedViewTitle() {
    return this.savedView?.name
  }

  get documentListView() {
    return this._documentListViewConfig
  }

  set documentListView(value) {
    if (value) {
      this._documentListViewConfig = Object.assign({}, value)
      this.saveDocumentListView()
    }
  }

  /**
   * This is what switches between the saved views and the document list view. Everything on the document list uses
   * this property to determine the settings for the currently displayed document list.
   */
  get view() {
    return this.savedView || this.documentListView
  }

  load(view: PaperlessSavedView) {
    this.documentListView.filter_rules = cloneFilterRules(view.filter_rules)
    this.documentListView.sort_reverse = view.sort_reverse
    this.documentListView.sort_field = view.sort_field
    this.saveDocumentListView()
  }

  clear() {
    this.collectionSize = null
    this.documents = []
    this.currentPage = 1
  }

  reload(onFinish?) {
    this.isReloading = true
    this.documentService.listFiltered(
      this.currentPage,
      this.currentPageSize,
      this.view.sort_field,
      this.view.sort_reverse,
      this.view.filter_rules).subscribe(
        result => {
          this.collectionSize = result.count
          this.documents = result.results
          if (onFinish) {
            onFinish()
          }
          this.isReloading = false
        },
        error => {
          if (error.error['detail'] == 'Invalid page.') {
            this.currentPage = 1
            this.reload()
          }
          this.isReloading = false
        })
  }

  set filterRules(filterRules: FilterRule[]) {
    //we're going to clone the filterRules object, since we don't
    //want changes in the filter editor to propagate into here right away.
    this.view.filter_rules = cloneFilterRules(filterRules)
    this.reload()
    this.reduceSelectionToFilter()
    this.saveDocumentListView()
  }

  get filterRules(): FilterRule[] {
    return cloneFilterRules(this.view.filter_rules)
  }

  set sortField(field: string) {
    this.view.sort_field = field
    this.saveDocumentListView()
    this.reload()
  }

  get sortField(): string {
    return this.view.sort_field
  }

  set sortReverse(reverse: boolean) {
    this.view.sort_reverse = reverse
    this.saveDocumentListView()
    this.reload()
  }

  get sortReverse(): boolean {
    return this.view.sort_reverse
  }

  private saveDocumentListView() {
    sessionStorage.setItem(DOCUMENT_LIST_SERVICE.CURRENT_VIEW_CONFIG, JSON.stringify(this.documentListView))
  }

  getLastPage(): number {
    return Math.ceil(this.collectionSize / this.currentPageSize)
  }

  hasNext(doc: number) {
    if (this.documents) {
      let index = this.documents.findIndex(d => d.id == doc)
      return index != -1 && (this.currentPage < this.getLastPage() || (index + 1) < this.documents.length)
    }
  }

  getNext(currentDocId: number): Observable<number> {
    return new Observable(nextDocId => {
      if (this.documents != null) {

        let index = this.documents.findIndex(d => d.id == currentDocId)

        if (index != -1 && (index + 1) < this.documents.length) {
          nextDocId.next(this.documents[index+1].id)
          nextDocId.complete()
        } else if (index != -1 && this.currentPage < this.getLastPage()) {
          this.currentPage += 1
          this.reload(() => {
            nextDocId.next(this.documents[0].id)
            nextDocId.complete()
          })
        } else {
          nextDocId.complete()
        }
      } else {
        nextDocId.complete()
      }
    })
  }

  updatePageSize() {
    let newPageSize = +localStorage.getItem(GENERAL_SETTINGS.DOCUMENT_LIST_SIZE) || GENERAL_SETTINGS.DOCUMENT_LIST_SIZE_DEFAULT
    if (newPageSize != this.currentPageSize) {
      this.currentPageSize = newPageSize
    }
  }

<<<<<<< HEAD
  selected = new Set<number>()

  selectNone() {
    this.selected.clear()
  }

  private reduceSelectionToFilter() {
    if (this.selected.size > 0) {
      this.documentService.listAllFilteredIds(this.filterRules).subscribe(ids => {
        let subset = new Set<number>()
        for (let id of ids) {
          if (this.selected.has(id)) {
            subset.add(id)
          }
        }
        this.selected = subset
      })
    }
  }

  selectAll() {
    this.documentService.listAllFilteredIds(this.filterRules).subscribe(ids => ids.forEach(id => this.selected.add(id)))
  }

  selectPage() {
    this.selected.clear()
    this.documents.forEach(doc => {
      this.selected.add(doc.id)
    })
  }

  isSelected(d: PaperlessDocument) {
    return this.selected.has(d.id)
  }

  setSelected(d: PaperlessDocument, value: boolean) {
    if (value) {
      this.selected.add(d.id)
    } else if (!value) {
      this.selected.delete(d.id)
    }
  }

  constructor(private documentService: DocumentService) { 
=======
  constructor(private documentService: DocumentService) {
>>>>>>> ff71b048
    let documentListViewConfigJson = sessionStorage.getItem(DOCUMENT_LIST_SERVICE.CURRENT_VIEW_CONFIG)
    if (documentListViewConfigJson) {
      try {
        this.documentListView = JSON.parse(documentListViewConfigJson)
      } catch (e) {
        sessionStorage.removeItem(DOCUMENT_LIST_SERVICE.CURRENT_VIEW_CONFIG)
        this.documentListView = null
      }
    }
    if (!this.documentListView) {
      this.documentListView = {
        filter_rules: [],
        sort_reverse: true,
        sort_field: 'created'
      }
    }
  }
}<|MERGE_RESOLUTION|>--- conflicted
+++ resolved
@@ -192,7 +192,6 @@
     }
   }
 
-<<<<<<< HEAD
   selected = new Set<number>()
 
   selectNone() {
@@ -236,10 +235,7 @@
     }
   }
 
-  constructor(private documentService: DocumentService) { 
-=======
   constructor(private documentService: DocumentService) {
->>>>>>> ff71b048
     let documentListViewConfigJson = sessionStorage.getItem(DOCUMENT_LIST_SERVICE.CURRENT_VIEW_CONFIG)
     if (documentListViewConfigJson) {
       try {
