--- conflicted
+++ resolved
@@ -97,11 +97,7 @@
 </div>
 
 <div *ngIf="displayMode == 'largeCards'">
-<<<<<<< HEAD
-  <app-document-card-large [selected]="list.isSelected(d)" (selectedChange)="list.setSelected(d, $event)"   *ngFor="let d of list.documents" [document]="d" [details]="d.content" (clickTag)="clickTag($event)" (clickCorrespondent)="clickCorrespondent($event)">
-=======
-  <app-document-card-large *ngFor="let d of list.documents; trackBy: trackByDocumentId" [document]="d" [details]="d.content" (clickTag)="clickTag($event)" (clickCorrespondent)="clickCorrespondent($event)">
->>>>>>> f42e5bf1
+  <app-document-card-large [selected]="list.isSelected(d)" (selectedChange)="list.setSelected(d, $event)"   *ngFor="let d of list.documents; trackBy: trackByDocumentId" [document]="d" [details]="d.content" (clickTag)="clickTag($event)" (clickCorrespondent)="clickCorrespondent($event)">
   </app-document-card-large>
 </div>
 
@@ -116,17 +112,13 @@
     <th class="d-none d-xl-table-cell">Added</th>
   </thead>
   <tbody>
-<<<<<<< HEAD
-    <tr *ngFor="let d of list.documents" [ngClass]="list.isSelected(d) ? 'table-row-selected' : ''">
+    <tr *ngFor="let d of list.documents; trackBy: trackByDocumentId" [ngClass]="list.isSelected(d) ? 'table-row-selected' : ''">
       <td>
         <div class="custom-control custom-checkbox">
           <input type="checkbox" class="custom-control-input" id="docCheck{{d.id}}" [checked]="list.isSelected(d)" (change)="list.setSelected(d, $event.target.checked)">
           <label class="custom-control-label" for="docCheck{{d.id}}"></label>
         </div>
       </td>
-=======
-    <tr *ngFor="let d of list.documents; trackBy: trackByDocumentId">
->>>>>>> f42e5bf1
       <td class="d-none d-lg-table-cell">
         {{d.archive_serial_number}}
       </td>
@@ -156,9 +148,5 @@
 
 
 <div class="m-n2 row row-cols-paperless-cards" *ngIf="displayMode == 'smallCards'">
-<<<<<<< HEAD
-  <app-document-card-small [selected]="list.isSelected(d)" (selectedChange)="list.setSelected(d, $event)"  [document]="d" *ngFor="let d of list.documents" (clickTag)="clickTag($event)" (clickCorrespondent)="clickCorrespondent($event)"></app-document-card-small>
-=======
-  <app-document-card-small [document]="d" *ngFor="let d of list.documents; trackBy: trackByDocumentId" (clickTag)="clickTag($event)" (clickCorrespondent)="clickCorrespondent($event)"></app-document-card-small>
->>>>>>> f42e5bf1
+  <app-document-card-small [selected]="list.isSelected(d)" (selectedChange)="list.setSelected(d, $event)"  [document]="d" *ngFor="let d of list.documents; trackBy: trackByDocumentId" (clickTag)="clickTag($event)" (clickCorrespondent)="clickCorrespondent($event)"></app-document-card-small>
 </div>