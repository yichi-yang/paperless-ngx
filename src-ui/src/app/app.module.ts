import { BrowserModule } from '@angular/platform-browser';
import { NgModule } from '@angular/core';

import { AppRoutingModule } from './app-routing.module';
import { AppComponent } from './app.component';
import { NgbModule } from '@ng-bootstrap/ng-bootstrap';
import { HttpClientModule, HTTP_INTERCEPTORS } from '@angular/common/http';
import { DocumentListComponent } from './components/document-list/document-list.component';
import { DocumentDetailComponent } from './components/document-detail/document-detail.component';
import { DashboardComponent } from './components/dashboard/dashboard.component';
import { TagListComponent } from './components/manage/tag-list/tag-list.component';
import { DocumentTypeListComponent } from './components/manage/document-type-list/document-type-list.component';
import { LogsComponent } from './components/manage/logs/logs.component';
import { SettingsComponent } from './components/manage/settings/settings.component';
import { FormsModule, ReactiveFormsModule } from '@angular/forms';
import { DatePipe } from '@angular/common';
import { NotFoundComponent } from './components/not-found/not-found.component';
import { CorrespondentListComponent } from './components/manage/correspondent-list/correspondent-list.component';
import { ConfirmDialogComponent } from './components/common/confirm-dialog/confirm-dialog.component';
import { CorrespondentEditDialogComponent } from './components/manage/correspondent-list/correspondent-edit-dialog/correspondent-edit-dialog.component';
import { TagEditDialogComponent } from './components/manage/tag-list/tag-edit-dialog/tag-edit-dialog.component';
import { DocumentTypeEditDialogComponent } from './components/manage/document-type-list/document-type-edit-dialog/document-type-edit-dialog.component';
import { TagComponent } from './components/common/tag/tag.component';
import { SearchComponent } from './components/search/search.component';
import { ResultHighlightComponent } from './components/search/result-highlight/result-highlight.component';
import { PageHeaderComponent } from './components/common/page-header/page-header.component';
import { AppFrameComponent } from './components/app-frame/app-frame.component';
import { ToastsComponent } from './components/common/toasts/toasts.component';
import { FilterEditorComponent } from './components/document-list/filter-editor/filter-editor.component';
import { FilterableDropdownComponent } from './components/common/filterable-dropdown/filterable-dropdown.component';
import { ToggleableDropdownButtonComponent } from './components/common/filterable-dropdown/toggleable-dropdown-button/toggleable-dropdown-button.component';
import { DateDropdownComponent } from './components/common/date-dropdown/date-dropdown.component';
import { DocumentCardLargeComponent } from './components/document-list/document-card-large/document-card-large.component';
import { DocumentCardSmallComponent } from './components/document-list/document-card-small/document-card-small.component';
import { BulkEditorComponent } from './components/document-list/bulk-editor/bulk-editor.component';
import { NgxFileDropModule } from 'ngx-file-drop';
import { TextComponent } from './components/common/input/text/text.component';
import { SelectComponent } from './components/common/input/select/select.component';
import { CheckComponent } from './components/common/input/check/check.component';
import { SaveViewConfigDialogComponent } from './components/document-list/save-view-config-dialog/save-view-config-dialog.component';
import { InfiniteScrollModule } from 'ngx-infinite-scroll';
import { DateTimeComponent } from './components/common/input/date-time/date-time.component';
import { TagsComponent } from './components/common/input/tags/tags.component';
import { SortableDirective } from './directives/sortable.directive';
import { CookieService } from 'ngx-cookie-service';
import { CsrfInterceptor } from './interceptors/csrf.interceptor';
import { SavedViewWidgetComponent } from './components/dashboard/widgets/saved-view-widget/saved-view-widget.component';
import { StatisticsWidgetComponent } from './components/dashboard/widgets/statistics-widget/statistics-widget.component';
import { UploadFileWidgetComponent } from './components/dashboard/widgets/upload-file-widget/upload-file-widget.component';
import { WidgetFrameComponent } from './components/dashboard/widgets/widget-frame/widget-frame.component';
import { PdfViewerModule } from 'ng2-pdf-viewer';
import { WelcomeWidgetComponent } from './components/dashboard/widgets/welcome-widget/welcome-widget.component';
<<<<<<< HEAD
import { ConsumerStatusWidgetComponent } from './components/dashboard/widgets/consumer-status-widget/consumer-status-widget.component';
=======
import { YesNoPipe } from './pipes/yes-no.pipe';
import { FileSizePipe } from './pipes/file-size.pipe';
import { FilterPipe } from './pipes/filter.pipe';
import { DocumentTitlePipe } from './pipes/document-title.pipe';
import { MetadataCollapseComponent } from './components/document-detail/metadata-collapse/metadata-collapse.component';
import { SelectDialogComponent } from './components/common/select-dialog/select-dialog.component';
import { NgSelectModule } from '@ng-select/ng-select';
import { NumberComponent } from './components/common/input/number/number.component';
>>>>>>> 7587150f

@NgModule({
  declarations: [
    AppComponent,
    DocumentListComponent,
    DocumentDetailComponent,
    DashboardComponent,
    TagListComponent,
    CorrespondentListComponent,
    DocumentTypeListComponent,
    LogsComponent,
    SettingsComponent,
    NotFoundComponent,
    CorrespondentEditDialogComponent,
    ConfirmDialogComponent,
    TagEditDialogComponent,
    DocumentTypeEditDialogComponent,
    TagComponent,
    SearchComponent,
    ResultHighlightComponent,
    PageHeaderComponent,
    AppFrameComponent,
    ToastsComponent,
    FilterEditorComponent,
    FilterableDropdownComponent,
    ToggleableDropdownButtonComponent,
    DateDropdownComponent,
    DocumentCardLargeComponent,
    DocumentCardSmallComponent,
    BulkEditorComponent,
    TextComponent,
    SelectComponent,
    CheckComponent,
    SaveViewConfigDialogComponent,
    DateTimeComponent,
    TagsComponent,
    SortableDirective,
    SavedViewWidgetComponent,
    StatisticsWidgetComponent,
    UploadFileWidgetComponent,
    WidgetFrameComponent,
    WelcomeWidgetComponent,
<<<<<<< HEAD
    ConsumerStatusWidgetComponent
=======
    YesNoPipe,
    FileSizePipe,
    FilterPipe,
    DocumentTitlePipe,
    MetadataCollapseComponent,
    SelectDialogComponent,
    NumberComponent
>>>>>>> 7587150f
  ],
  imports: [
    BrowserModule,
    AppRoutingModule,
    NgbModule,
    HttpClientModule,
    FormsModule,
    ReactiveFormsModule,
    NgxFileDropModule,
    InfiniteScrollModule,
    PdfViewerModule,
    NgSelectModule
  ],
  providers: [
    DatePipe,
    CookieService, {
      provide: HTTP_INTERCEPTORS,
      useClass: CsrfInterceptor,
      multi: true
    },
    FilterPipe,
    DocumentTitlePipe
  ],
  bootstrap: [AppComponent]
})
export class AppModule { }<|MERGE_RESOLUTION|>--- conflicted
+++ resolved
@@ -50,9 +50,6 @@
 import { WidgetFrameComponent } from './components/dashboard/widgets/widget-frame/widget-frame.component';
 import { PdfViewerModule } from 'ng2-pdf-viewer';
 import { WelcomeWidgetComponent } from './components/dashboard/widgets/welcome-widget/welcome-widget.component';
-<<<<<<< HEAD
-import { ConsumerStatusWidgetComponent } from './components/dashboard/widgets/consumer-status-widget/consumer-status-widget.component';
-=======
 import { YesNoPipe } from './pipes/yes-no.pipe';
 import { FileSizePipe } from './pipes/file-size.pipe';
 import { FilterPipe } from './pipes/filter.pipe';
@@ -61,7 +58,7 @@
 import { SelectDialogComponent } from './components/common/select-dialog/select-dialog.component';
 import { NgSelectModule } from '@ng-select/ng-select';
 import { NumberComponent } from './components/common/input/number/number.component';
->>>>>>> 7587150f
+import { ConsumerStatusWidgetComponent } from './components/dashboard/widgets/consumer-status-widget/consumer-status-widget.component';
 
 @NgModule({
   declarations: [
@@ -104,17 +101,14 @@
     UploadFileWidgetComponent,
     WidgetFrameComponent,
     WelcomeWidgetComponent,
-<<<<<<< HEAD
-    ConsumerStatusWidgetComponent
-=======
     YesNoPipe,
     FileSizePipe,
     FilterPipe,
     DocumentTitlePipe,
     MetadataCollapseComponent,
     SelectDialogComponent,
-    NumberComponent
->>>>>>> 7587150f
+    NumberComponent,
+    ConsumerStatusWidgetComponent
   ],
   imports: [
     BrowserModule,
